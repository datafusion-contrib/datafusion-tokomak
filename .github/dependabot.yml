--- conflicted
+++ resolved
@@ -3,13 +3,7 @@
   - package-ecosystem: cargo
     directory: "/"
     schedule:
-<<<<<<< HEAD
-      interval: weekly
-      day: sunday
-      time: "07:00"
-=======
       interval: daily
->>>>>>> d014ff21
     open-pull-requests-limit: 10
     target-branch: master
     labels: [auto-dependencies]