--- conflicted
+++ resolved
@@ -15,9 +15,10 @@
 // specific language governing permissions and limitations
 // under the License.
 
-use clap::Parser;
+use clap::{crate_version, Command, Parser, Arg};
 use datafusion::error::Result;
 use datafusion::execution::context::ExecutionConfig;
+use datafusion_cli::print_format::all_print_formats;
 use datafusion_cli::{
     context::Context, exec, print_format::PrintFormat, print_options::PrintOptions,
     DATAFUSION_CLI_VERSION,
@@ -74,16 +75,15 @@
 
 #[tokio::main]
 pub async fn main() -> Result<()> {
-<<<<<<< HEAD
-    let owned_print_formats = all_print_formats()
+    let owned_print_formats: Vec<_> = all_print_formats()
         .iter()
         .map(|format| format.to_string())
-        .collect::<Vec<_>>();
+        .collect();
     let all_print_formats = owned_print_formats
         .iter()
         .map(|s| s.as_str())
         .collect::<Vec<_>>();
-    let mut app = App::new("DataFusion")
+    let mut app = Command::new("DataFusion")
         .version(crate_version!())
         .about(
             "DataFusion is an in-memory query engine that uses Apache Arrow \
@@ -91,32 +91,32 @@
              Parquet files as well as querying directly against in-memory data.",
         )
         .arg(
-            Arg::with_name("data-path")
+            Arg::new("data-path")
                 .help("Path to your data, default to current directory")
-                .short("p")
+                .short('p')
                 .long("data-path")
                 .validator(is_valid_data_dir)
                 .takes_value(true),
         )
         .arg(
-            Arg::with_name("batch-size")
+            Arg::new("batch-size")
                 .help("The batch size of each query, or use DataFusion default")
-                .short("c")
+                .short('c')
                 .long("batch-size")
                 .validator(is_valid_batch_size)
                 .takes_value(true),
         )
         .arg(
-            Arg::with_name("file")
+            Arg::new("file")
                 .help("Execute commands from file(s), then exit")
-                .short("f")
+                .short('f')
                 .long("file")
-                .multiple(true)
+                .multiple_values(true)
                 .validator(is_valid_file)
                 .takes_value(true),
         )
         .arg(
-            Arg::with_name("format")
+            Arg::new("format")
                 .help("Output format")
                 .long("format")
                 .default_value("table")
@@ -124,29 +124,29 @@
                 .takes_value(true),
         )
         .arg(
-            Arg::with_name("host")
+            Arg::new("host")
                 .help("Ballista scheduler host")
                 .long("host")
                 .takes_value(true),
         )
         .arg(
-            Arg::with_name("port")
+            Arg::new("port")
                 .help("Ballista scheduler port")
                 .long("port")
                 .takes_value(true),
         )
         .arg(
-            Arg::with_name("quiet")
+            Arg::new("quiet")
                 .help("Reduce printing other than the results and work quietly")
-                .short("q")
+                .short('q')
                 .long("quiet")
                 .takes_value(false),
         );
     if cfg!(feature = "experimental-tokomak") {
         app = app.arg(
-            Arg::with_name("tokomak")
+            Arg::new("tokomak")
                 .help("Enables the experimental tokomak optimizer")
-                .short("t")
+                .short('t')
                 .long("tokomak")
                 .takes_value(false),
         );
@@ -159,9 +159,7 @@
     if !quiet {
         println!("DataFusion CLI v{}\n", DATAFUSION_CLI_VERSION);
     }
-=======
     let args = Args::parse();
->>>>>>> d014ff21
 
     if !args.quiet {
         println!("DataFusion CLI v{}", DATAFUSION_CLI_VERSION);
@@ -205,7 +203,6 @@
     Ok(())
 }
 
-<<<<<<< HEAD
 #[cfg(feature = "experimental-tokomak")]
 fn get_tokomak_optimizers() -> Vec<
     std::sync::Arc<
@@ -281,12 +278,8 @@
     ExecutionConfig::new().with_information_schema(true)
 }
 
-fn is_valid_file(dir: String) -> std::result::Result<(), String> {
-    if Path::new(&dir).is_file() {
-=======
 fn is_valid_file(dir: &str) -> std::result::Result<(), String> {
     if Path::new(dir).is_file() {
->>>>>>> d014ff21
         Ok(())
     } else {
         Err(format!("Invalid file '{}'", dir))
