// Licensed to the Apache Software Foundation (ASF) under one
// or more contributor license agreements.  See the NOTICE file
// distributed with this work for additional information
// regarding copyright ownership.  The ASF licenses this file
// to you under the Apache License, Version 2.0 (the
// "License"); you may not use this file except in compliance
// with the License.  You may obtain a copy of the License at
//
//   http://www.apache.org/licenses/LICENSE-2.0
//
// Unless required by applicable law or agreed to in writing,
// software distributed under the License is distributed on an
// "AS IS" BASIS, WITHOUT WARRANTIES OR CONDITIONS OF ANY
// KIND, either express or implied.  See the License for the
// specific language governing permissions and limitations
// under the License.

//! ExecutionContext contains methods for registering data sources and executing queries
use crate::{
    catalog::{
        catalog::{CatalogList, MemoryCatalogList},
        information_schema::CatalogWithInformationSchema,
    },
    datasource::listing::{ListingOptions, ListingTable},
    datasource::{
        file_format::{
            avro::{AvroFormat, DEFAULT_AVRO_EXTENSION},
            csv::{CsvFormat, DEFAULT_CSV_EXTENSION},
            parquet::{ParquetFormat, DEFAULT_PARQUET_EXTENSION},
            FileFormat,
        },
        MemTable,
    },
    logical_plan::{PlanType, ToStringifiedPlan},
    optimizer::eliminate_limit::EliminateLimit,
    physical_optimizer::{
        aggregate_statistics::AggregateStatistics,
        hash_build_probe_order::HashBuildProbeOrder, optimizer::PhysicalOptimizerRule,
    },
};
use log::debug;
<<<<<<< HEAD
use std::path::Path;
use std::string::String;
use std::sync::Arc;
use std::{
    collections::{HashMap, HashSet},
    sync::Mutex,
};
use std::{fs, time::Instant};
=======
use parking_lot::Mutex;
use std::collections::{HashMap, HashSet};
use std::path::Path;
use std::string::String;
use std::sync::Arc;
use std::{fs, path::PathBuf};
>>>>>>> d014ff21

use futures::{StreamExt, TryStreamExt};
use tokio::task::{self, JoinHandle};

use arrow::{csv, datatypes::SchemaRef};

use crate::catalog::{
    catalog::{CatalogProvider, MemoryCatalogProvider},
    schema::{MemorySchemaProvider, SchemaProvider},
    ResolvedTableReference, TableReference,
};
use crate::datasource::object_store::{ObjectStore, ObjectStoreRegistry};
use crate::datasource::TableProvider;
use crate::error::{DataFusionError, Result};
use crate::execution::dataframe_impl::DataFrameImpl;
use crate::logical_plan::{
    CreateExternalTable, CreateMemoryTable, DropTable, FunctionRegistry, LogicalPlan,
    LogicalPlanBuilder, UNNAMED_TABLE,
};
use crate::optimizer::common_subexpr_eliminate::CommonSubexprEliminate;
use crate::optimizer::filter_push_down::FilterPushDown;
use crate::optimizer::limit_push_down::LimitPushDown;
use crate::optimizer::optimizer::OptimizerRule;
use crate::optimizer::projection_push_down::ProjectionPushDown;
use crate::optimizer::simplify_expressions::SimplifyExpressions;
use crate::physical_optimizer::coalesce_batches::CoalesceBatches;
use crate::physical_optimizer::merge_exec::AddCoalescePartitionsExec;
use crate::physical_optimizer::repartition::Repartition;

use crate::execution::runtime_env::{RuntimeConfig, RuntimeEnv};
use crate::logical_plan::plan::Explain;
use crate::optimizer::single_distinct_to_groupby::SingleDistinctToGroupBy;
use crate::physical_plan::planner::DefaultPhysicalPlanner;
use crate::physical_plan::udf::ScalarUDF;
use crate::physical_plan::ExecutionPlan;
use crate::physical_plan::PhysicalPlanner;
use crate::sql::{
    parser::{DFParser, FileType},
    planner::{ContextProvider, SqlToRel},
};
use crate::variable::{VarProvider, VarType};
use crate::{dataframe::DataFrame, physical_plan::udaf::AggregateUDF};
use async_trait::async_trait;
use chrono::{DateTime, Utc};
use parquet::arrow::ArrowWriter;
use parquet::file::properties::WriterProperties;

use super::{
    disk_manager::DiskManagerConfig,
    memory_manager::MemoryManagerConfig,
    options::{AvroReadOptions, CsvReadOptions},
    DiskManager, MemoryManager,
};

/// ExecutionContext is the main interface for executing queries with DataFusion. The context
/// provides the following functionality:
///
/// * Create DataFrame from a CSV or Parquet data source.
/// * Register a CSV or Parquet data source as a table that can be referenced from a SQL query.
/// * Register a custom data source that can be referenced from a SQL query.
/// * Execution a SQL query
///
/// The following example demonstrates how to use the context to execute a query against a CSV
/// data source using the DataFrame API:
///
/// ```
/// use datafusion::prelude::*;
/// # use datafusion::error::Result;
/// # #[tokio::main]
/// # async fn main() -> Result<()> {
/// let mut ctx = ExecutionContext::new();
/// let df = ctx.read_csv("tests/example.csv", CsvReadOptions::new()).await?;
/// let df = df.filter(col("a").lt_eq(col("b")))?
///            .aggregate(vec![col("a")], vec![min(col("b"))])?
///            .limit(100)?;
/// let results = df.collect();
/// # Ok(())
/// # }
/// ```
///
/// The following example demonstrates how to execute the same query using SQL:
///
/// ```
/// use datafusion::prelude::*;
///
/// # use datafusion::error::Result;
/// # #[tokio::main]
/// # async fn main() -> Result<()> {
/// let mut ctx = ExecutionContext::new();
/// ctx.register_csv("example", "tests/example.csv", CsvReadOptions::new()).await?;
/// let results = ctx.sql("SELECT a, MIN(b) FROM example GROUP BY a LIMIT 100").await?;
/// # Ok(())
/// # }
/// ```
#[derive(Clone)]
pub struct ExecutionContext {
    /// Internal state for the context
    pub state: Arc<Mutex<ExecutionContextState>>,
}

impl Default for ExecutionContext {
    fn default() -> Self {
        Self::new()
    }
}

impl ExecutionContext {
    /// Creates a new execution context using a default configuration.
    pub fn new() -> Self {
        Self::with_config(ExecutionConfig::new())
    }

    /// Creates a new execution context using the provided configuration.
    pub fn with_config(config: ExecutionConfig) -> Self {
        let catalog_list = Arc::new(MemoryCatalogList::new()) as Arc<dyn CatalogList>;

        if config.create_default_catalog_and_schema {
            let default_catalog = MemoryCatalogProvider::new();

            default_catalog.register_schema(
                config.default_schema.clone(),
                Arc::new(MemorySchemaProvider::new()),
            );

            let default_catalog: Arc<dyn CatalogProvider> = if config.information_schema {
                Arc::new(CatalogWithInformationSchema::new(
                    Arc::downgrade(&catalog_list),
                    Arc::new(default_catalog),
                ))
            } else {
                Arc::new(default_catalog)
            };

            catalog_list
                .register_catalog(config.default_catalog.clone(), default_catalog);
        }

        let runtime_env = Arc::new(RuntimeEnv::new(config.runtime.clone()).unwrap());

        Self {
            state: Arc::new(Mutex::new(ExecutionContextState {
                catalog_list,
                scalar_functions: HashMap::new(),
                aggregate_functions: HashMap::new(),
                config,
                execution_props: ExecutionProps::new(),
                object_store_registry: Arc::new(ObjectStoreRegistry::new()),
                runtime_env,
            })),
        }
    }

    /// Return the [RuntimeEnv] used to run queries with this [ExecutionContext]
    pub fn runtime_env(&self) -> Arc<RuntimeEnv> {
        self.state.lock().runtime_env.clone()
    }

    /// Creates a dataframe that will execute a SQL query.
    ///
    /// This method is `async` because queries of type `CREATE EXTERNAL TABLE`
    /// might require the schema to be inferred.
    pub async fn sql(&mut self, sql: &str) -> Result<Arc<dyn DataFrame>> {
        let plan = self.create_logical_plan(sql)?;
        match plan {
            LogicalPlan::CreateExternalTable(CreateExternalTable {
                ref schema,
                ref name,
                ref location,
                ref file_type,
                ref has_header,
            }) => {
                let (file_format, file_extension) = match file_type {
                    FileType::CSV => Ok((
                        Arc::new(CsvFormat::default().with_has_header(*has_header))
                            as Arc<dyn FileFormat>,
                        DEFAULT_CSV_EXTENSION,
                    )),
                    FileType::Parquet => Ok((
                        Arc::new(ParquetFormat::default()) as Arc<dyn FileFormat>,
                        DEFAULT_PARQUET_EXTENSION,
                    )),
                    FileType::Avro => Ok((
                        Arc::new(AvroFormat::default()) as Arc<dyn FileFormat>,
                        DEFAULT_AVRO_EXTENSION,
                    )),
                    _ => Err(DataFusionError::NotImplemented(format!(
                        "Unsupported file type {:?}.",
                        file_type
                    ))),
                }?;

                let options = ListingOptions {
                    format: file_format,
                    collect_stat: false,
                    file_extension: file_extension.to_owned(),
                    target_partitions: self.state.lock().config.target_partitions,
                    table_partition_cols: vec![],
                };

                // TODO make schema in CreateExternalTable optional instead of empty
                let provided_schema = if schema.fields().is_empty() {
                    None
                } else {
                    Some(Arc::new(schema.as_ref().to_owned().into()))
                };

                self.register_listing_table(name, location, options, provided_schema)
                    .await?;
                let plan = LogicalPlanBuilder::empty(false).build()?;
                Ok(Arc::new(DataFrameImpl::new(self.state.clone(), &plan)))
            }

            LogicalPlan::CreateMemoryTable(CreateMemoryTable { name, input }) => {
                let plan = self.optimize(&input)?;
                let physical = Arc::new(DataFrameImpl::new(self.state.clone(), &plan));

                let batches: Vec<_> = physical.collect_partitioned().await?;
                let table = Arc::new(MemTable::try_new(
                    Arc::new(plan.schema().as_ref().into()),
                    batches,
                )?);
                self.register_table(name.as_str(), table)?;

                let plan = LogicalPlanBuilder::empty(false).build()?;
                Ok(Arc::new(DataFrameImpl::new(self.state.clone(), &plan)))
            }

            LogicalPlan::DropTable(DropTable { name, if_exist, .. }) => {
                let returned = self.deregister_table(name.as_str())?;
                if !if_exist && returned.is_none() {
                    Err(DataFusionError::Execution(format!(
                        "Memory table {:?} doesn't exist.",
                        name
                    )))
                } else {
                    let plan = LogicalPlanBuilder::empty(false).build()?;
                    Ok(Arc::new(DataFrameImpl::new(self.state.clone(), &plan)))
                }
            }

            plan => Ok(Arc::new(DataFrameImpl::new(
                self.state.clone(),
                &self.optimize(&plan)?,
            ))),
        }
    }

    /// Creates a logical plan.
    ///
    /// This function is intended for internal use and should not be called directly.
    pub fn create_logical_plan(&self, sql: &str) -> Result<LogicalPlan> {
        let statements = DFParser::parse_sql(sql)?;

        if statements.len() != 1 {
            return Err(DataFusionError::NotImplemented(
                "The context currently only supports a single SQL statement".to_string(),
            ));
        }

        // create a query planner
        let state = self.state.lock().clone();
        let query_planner = SqlToRel::new(&state);
        query_planner.statement_to_plan(&statements[0])
    }

    /// Registers a variable provider within this context.
    pub fn register_variable(
        &mut self,
        variable_type: VarType,
        provider: Arc<dyn VarProvider + Send + Sync>,
    ) {
        self.state
            .lock()
            .execution_props
            .add_var_provider(variable_type, provider);
    }

    /// Registers a scalar UDF within this context.
    ///
    /// Note in SQL queries, function names are looked up using
    /// lowercase unless the query uses quotes. For example,
    ///
    /// `SELECT MY_FUNC(x)...` will look for a function named `"my_func"`
    /// `SELECT "my_FUNC"(x)` will look for a function named `"my_FUNC"`
    pub fn register_udf(&mut self, f: ScalarUDF) {
        self.state
            .lock()
            .scalar_functions
            .insert(f.name.clone(), Arc::new(f));
    }

    /// Registers an aggregate UDF within this context.
    ///
    /// Note in SQL queries, aggregate names are looked up using
    /// lowercase unless the query uses quotes. For example,
    ///
    /// `SELECT MY_UDAF(x)...` will look for an aggregate named `"my_udaf"`
    /// `SELECT "my_UDAF"(x)` will look for an aggregate named `"my_UDAF"`
    pub fn register_udaf(&mut self, f: AggregateUDF) {
        self.state
            .lock()
            .aggregate_functions
            .insert(f.name.clone(), Arc::new(f));
    }

    /// Creates a DataFrame for reading an Avro data source.

    pub async fn read_avro(
        &mut self,
        uri: impl Into<String>,
        options: AvroReadOptions<'_>,
    ) -> Result<Arc<dyn DataFrame>> {
        let uri: String = uri.into();
        let (object_store, path) = self.object_store(&uri)?;
        let target_partitions = self.state.lock().config.target_partitions;
        Ok(Arc::new(DataFrameImpl::new(
            self.state.clone(),
            &LogicalPlanBuilder::scan_avro(
                object_store,
                path,
                options,
                None,
                target_partitions,
            )
            .await?
            .build()?,
        )))
    }

    /// Creates an empty DataFrame.
    pub fn read_empty(&self) -> Result<Arc<dyn DataFrame>> {
        Ok(Arc::new(DataFrameImpl::new(
            self.state.clone(),
            &LogicalPlanBuilder::empty(true).build()?,
        )))
    }

    /// Creates a DataFrame for reading a CSV data source.
    pub async fn read_csv(
        &mut self,
        uri: impl Into<String>,
        options: CsvReadOptions<'_>,
    ) -> Result<Arc<dyn DataFrame>> {
        let uri: String = uri.into();
        let (object_store, path) = self.object_store(&uri)?;
        let target_partitions = self.state.lock().config.target_partitions;
        Ok(Arc::new(DataFrameImpl::new(
            self.state.clone(),
            &LogicalPlanBuilder::scan_csv(
                object_store,
                path,
                options,
                None,
                target_partitions,
            )
            .await?
            .build()?,
        )))
    }

    /// Creates a DataFrame for reading a Parquet data source.
    pub async fn read_parquet(
        &mut self,
        uri: impl Into<String>,
    ) -> Result<Arc<dyn DataFrame>> {
        let uri: String = uri.into();
        let (object_store, path) = self.object_store(&uri)?;
        let target_partitions = self.state.lock().config.target_partitions;
        let logical_plan =
            LogicalPlanBuilder::scan_parquet(object_store, path, None, target_partitions)
                .await?
                .build()?;
        Ok(Arc::new(DataFrameImpl::new(
            self.state.clone(),
            &logical_plan,
        )))
    }

    /// Creates a DataFrame for reading a custom TableProvider.
    pub fn read_table(
        &mut self,
        provider: Arc<dyn TableProvider>,
    ) -> Result<Arc<dyn DataFrame>> {
        Ok(Arc::new(DataFrameImpl::new(
            self.state.clone(),
            &LogicalPlanBuilder::scan(UNNAMED_TABLE, provider, None)?.build()?,
        )))
    }

    /// Registers a table that uses the listing feature of the object store to
    /// find the files to be processed
    /// This is async because it might need to resolve the schema.
    pub async fn register_listing_table<'a>(
        &'a mut self,
        name: &'a str,
        uri: &'a str,
        options: ListingOptions,
        provided_schema: Option<SchemaRef>,
    ) -> Result<()> {
        let (object_store, path) = self.object_store(uri)?;
        let resolved_schema = match provided_schema {
            None => {
                options
                    .infer_schema(Arc::clone(&object_store), path)
                    .await?
            }
            Some(s) => s,
        };
        let table =
            ListingTable::new(object_store, path.to_owned(), resolved_schema, options);
        self.register_table(name, Arc::new(table))?;
        Ok(())
    }

    /// Registers a CSV data source so that it can be referenced from SQL statements
    /// executed against this context.
    pub async fn register_csv(
        &mut self,
        name: &str,
        uri: &str,
        options: CsvReadOptions<'_>,
    ) -> Result<()> {
        let listing_options =
            options.to_listing_options(self.state.lock().config.target_partitions);

        self.register_listing_table(
            name,
            uri,
            listing_options,
            options.schema.map(|s| Arc::new(s.to_owned())),
        )
        .await?;

        Ok(())
    }

    /// Registers a Parquet data source so that it can be referenced from SQL statements
    /// executed against this context.
    pub async fn register_parquet(&mut self, name: &str, uri: &str) -> Result<()> {
        let (target_partitions, enable_pruning) = {
            let m = self.state.lock();
            (m.config.target_partitions, m.config.parquet_pruning)
        };
        let file_format = ParquetFormat::default().with_enable_pruning(enable_pruning);

        let listing_options = ListingOptions {
            format: Arc::new(file_format),
            collect_stat: true,
            file_extension: DEFAULT_PARQUET_EXTENSION.to_owned(),
            target_partitions,
            table_partition_cols: vec![],
        };

        self.register_listing_table(name, uri, listing_options, None)
            .await?;
        Ok(())
    }

    /// Registers an Avro data source so that it can be referenced from SQL statements
    /// executed against this context.
    pub async fn register_avro(
        &mut self,
        name: &str,
        uri: &str,
        options: AvroReadOptions<'_>,
    ) -> Result<()> {
        let listing_options =
            options.to_listing_options(self.state.lock().config.target_partitions);

        self.register_listing_table(name, uri, listing_options, options.schema)
            .await?;
        Ok(())
    }

    /// Registers a named catalog using a custom `CatalogProvider` so that
    /// it can be referenced from SQL statements executed against this
    /// context.
    ///
    /// Returns the `CatalogProvider` previously registered for this
    /// name, if any
    pub fn register_catalog(
        &self,
        name: impl Into<String>,
        catalog: Arc<dyn CatalogProvider>,
    ) -> Option<Arc<dyn CatalogProvider>> {
        let name = name.into();

        let state = self.state.lock();
        let catalog = if state.config.information_schema {
            Arc::new(CatalogWithInformationSchema::new(
                Arc::downgrade(&state.catalog_list),
                catalog,
            ))
        } else {
            catalog
        };

        state.catalog_list.register_catalog(name, catalog)
    }

    /// Retrieves a `CatalogProvider` instance by name
    pub fn catalog(&self, name: &str) -> Option<Arc<dyn CatalogProvider>> {
        self.state.lock().catalog_list.catalog(name)
    }

    /// Registers a object store with scheme using a custom `ObjectStore` so that
    /// an external file system or object storage system could be used against this context.
    ///
    /// Returns the `ObjectStore` previously registered for this scheme, if any
    pub fn register_object_store(
        &self,
        scheme: impl Into<String>,
        object_store: Arc<dyn ObjectStore>,
    ) -> Option<Arc<dyn ObjectStore>> {
        let scheme = scheme.into();

        self.state
            .lock()
            .object_store_registry
            .register_store(scheme, object_store)
    }

    /// Retrieves a `ObjectStore` instance by scheme
    pub fn object_store<'a>(
        &self,
        uri: &'a str,
    ) -> Result<(Arc<dyn ObjectStore>, &'a str)> {
        self.state
            .lock()
            .object_store_registry
            .get_by_uri(uri)
            .map_err(DataFusionError::from)
    }

    /// Registers a table using a custom `TableProvider` so that
    /// it can be referenced from SQL statements executed against this
    /// context.
    ///
    /// Returns the `TableProvider` previously registered for this
    /// reference, if any
    pub fn register_table<'a>(
        &'a mut self,
        table_ref: impl Into<TableReference<'a>>,
        provider: Arc<dyn TableProvider>,
    ) -> Result<Option<Arc<dyn TableProvider>>> {
        let table_ref = table_ref.into();
        self.state
            .lock()
            .schema_for_ref(table_ref)?
            .register_table(table_ref.table().to_owned(), provider)
    }

    /// Deregisters the given table.
    ///
    /// Returns the registered provider, if any
    pub fn deregister_table<'a>(
        &'a mut self,
        table_ref: impl Into<TableReference<'a>>,
    ) -> Result<Option<Arc<dyn TableProvider>>> {
        let table_ref = table_ref.into();
        self.state
            .lock()
            .schema_for_ref(table_ref)?
            .deregister_table(table_ref.table())
    }

    /// Retrieves a DataFrame representing a table previously registered by calling the
    /// register_table function.
    ///
    /// Returns an error if no table has been registered with the provided reference.
    pub fn table<'a>(
        &self,
        table_ref: impl Into<TableReference<'a>>,
    ) -> Result<Arc<dyn DataFrame>> {
        let table_ref = table_ref.into();
        let schema = self.state.lock().schema_for_ref(table_ref)?;
        match schema.table(table_ref.table()) {
            Some(ref provider) => {
                let plan = LogicalPlanBuilder::scan(
                    table_ref.table(),
                    Arc::clone(provider),
                    None,
                )?
                .build()?;
                Ok(Arc::new(DataFrameImpl::new(self.state.clone(), &plan)))
            }
            _ => Err(DataFusionError::Plan(format!(
                "No table named '{}'",
                table_ref.table()
            ))),
        }
    }

    /// Returns the set of available tables in the default catalog and schema.
    ///
    /// Use [`table`] to get a specific table.
    ///
    /// [`table`]: ExecutionContext::table
    #[deprecated(
        note = "Please use the catalog provider interface (`ExecutionContext::catalog`) to examine available catalogs, schemas, and tables"
    )]
    pub fn tables(&self) -> Result<HashSet<String>> {
        Ok(self
            .state
            .lock()
            // a bare reference will always resolve to the default catalog and schema
            .schema_for_ref(TableReference::Bare { table: "" })?
            .table_names()
            .iter()
            .cloned()
            .collect())
    }

    /// Optimizes the logical plan by applying optimizer rules.
    pub fn optimize(&self, plan: &LogicalPlan) -> Result<LogicalPlan> {
        if let LogicalPlan::Explain(e) = plan {
            let mut stringified_plans = e.stringified_plans.clone();

            // optimize the child plan, capturing the output of each optimizer
            let plan =
                self.optimize_internal(e.plan.as_ref(), |optimized_plan, optimizer| {
                    let optimizer_name = optimizer.name().to_string();
                    let plan_type = PlanType::OptimizedLogicalPlan { optimizer_name };
                    stringified_plans.push(optimized_plan.to_stringified(plan_type));
                })?;

            Ok(LogicalPlan::Explain(Explain {
                verbose: e.verbose,
                plan: Arc::new(plan),
                stringified_plans,
                schema: e.schema.clone(),
            }))
        } else {
            self.optimize_internal(plan, |_, _| {})
        }
    }

    /// Creates a physical plan from a logical plan.
    pub async fn create_physical_plan(
        &self,
        logical_plan: &LogicalPlan,
    ) -> Result<Arc<dyn ExecutionPlan>> {
        let (state, planner) = {
            let mut state = self.state.lock();
            state.execution_props.start_execution();

            // We need to clone `state` to release the lock that is not `Send`. We could
            // make the lock `Send` by using `tokio::sync::Mutex`, but that would require to
            // propagate async even to the `LogicalPlan` building methods.
            // Cloning `state` here is fine as we then pass it as immutable `&state`, which
            // means that we avoid write consistency issues as the cloned version will not
            // be written to. As for eventual modifications that would be applied to the
            // original state after it has been cloned, they will not be picked up by the
            // clone but that is okay, as it is equivalent to postponing the state update
            // by keeping the lock until the end of the function scope.
            (state.clone(), Arc::clone(&state.config.query_planner))
        };

        planner.create_physical_plan(logical_plan, &state).await
    }

    /// Executes a query and writes the results to a partitioned CSV file.
    pub async fn write_csv(
        &self,
        plan: Arc<dyn ExecutionPlan>,
        path: impl AsRef<str>,
    ) -> Result<()> {
        let path = path.as_ref();
        // create directory to contain the CSV files (one per partition)
        let fs_path = Path::new(path);
        let runtime = self.runtime_env();
        match fs::create_dir(fs_path) {
            Ok(()) => {
                let mut tasks = vec![];
                for i in 0..plan.output_partitioning().partition_count() {
                    let plan = plan.clone();
                    let filename = format!("part-{}.csv", i);
                    let path = fs_path.join(&filename);
                    let file = fs::File::create(path)?;
                    let mut writer = csv::Writer::new(file);
                    let stream = plan.execute(i, runtime.clone()).await?;
                    let handle: JoinHandle<Result<()>> = task::spawn(async move {
                        stream
                            .map(|batch| writer.write(&batch?))
                            .try_collect()
                            .await
                            .map_err(DataFusionError::from)
                    });
                    tasks.push(handle);
                }
                futures::future::join_all(tasks).await;
                Ok(())
            }
            Err(e) => Err(DataFusionError::Execution(format!(
                "Could not create directory {}: {:?}",
                path, e
            ))),
        }
    }

    /// Executes a query and writes the results to a partitioned Parquet file.
    pub async fn write_parquet(
        &self,
        plan: Arc<dyn ExecutionPlan>,
        path: impl AsRef<str>,
        writer_properties: Option<WriterProperties>,
    ) -> Result<()> {
        let path = path.as_ref();
        // create directory to contain the Parquet files (one per partition)
        let fs_path = Path::new(path);
        let runtime = self.runtime_env();
        match fs::create_dir(fs_path) {
            Ok(()) => {
                let mut tasks = vec![];
                for i in 0..plan.output_partitioning().partition_count() {
                    let plan = plan.clone();
                    let filename = format!("part-{}.parquet", i);
                    let path = fs_path.join(&filename);
                    let file = fs::File::create(path)?;
                    let mut writer = ArrowWriter::try_new(
                        file.try_clone().unwrap(),
                        plan.schema(),
                        writer_properties.clone(),
                    )?;
                    let stream = plan.execute(i, runtime.clone()).await?;
                    let handle: JoinHandle<Result<()>> = task::spawn(async move {
                        stream
                            .map(|batch| writer.write(&batch?))
                            .try_collect()
                            .await
                            .map_err(DataFusionError::from)?;
                        writer.close().map_err(DataFusionError::from).map(|_| ())
                    });
                    tasks.push(handle);
                }
                futures::future::join_all(tasks).await;
                Ok(())
            }
            Err(e) => Err(DataFusionError::Execution(format!(
                "Could not create directory {}: {:?}",
                path, e
            ))),
        }
    }

    /// Optimizes the logical plan by applying optimizer rules, and
    /// invoking observer function after each call
    fn optimize_internal<F>(
        &self,
        plan: &LogicalPlan,
        mut observer: F,
    ) -> Result<LogicalPlan>
    where
        F: FnMut(&LogicalPlan, &dyn OptimizerRule),
    {
        let state = &mut self.state.lock();
        let execution_props = &mut state.execution_props.clone();
        let optimizers = &state.config.optimizers;

        let execution_props = execution_props.start_execution();

        let mut new_plan = plan.clone();
        debug!("Logical plan:\n {:?}", plan);
        let mut execution_times = Vec::with_capacity(optimizers.len());
        for optimizer in optimizers {
            let start = Instant::now();
            new_plan = optimizer.optimize(&new_plan, execution_props)?;
            let duration = start.elapsed();
            execution_times.push((optimizer.name(), duration));
            observer(&new_plan, optimizer.as_ref());
        }

        for (name, duration) in &execution_times {
            debug!("[{}]={}us", name, duration.as_micros());
        }
        debug!("Optimized logical plan:\n {:?}", new_plan);
        Ok(new_plan)
    }
}

impl From<Arc<Mutex<ExecutionContextState>>> for ExecutionContext {
    fn from(state: Arc<Mutex<ExecutionContextState>>) -> Self {
        ExecutionContext { state }
    }
}

impl FunctionRegistry for ExecutionContext {
    fn udfs(&self) -> HashSet<String> {
        self.state.lock().udfs()
    }

    fn udf(&self, name: &str) -> Result<Arc<ScalarUDF>> {
        self.state.lock().udf(name)
    }

    fn udaf(&self, name: &str) -> Result<Arc<AggregateUDF>> {
        self.state.lock().udaf(name)
    }
}

/// A planner used to add extensions to DataFusion logical and physical plans.
#[async_trait]
pub trait QueryPlanner {
    /// Given a `LogicalPlan`, create an `ExecutionPlan` suitable for execution
    async fn create_physical_plan(
        &self,
        logical_plan: &LogicalPlan,
        ctx_state: &ExecutionContextState,
    ) -> Result<Arc<dyn ExecutionPlan>>;
}

/// The query planner used if no user defined planner is provided
struct DefaultQueryPlanner {}

#[async_trait]
impl QueryPlanner for DefaultQueryPlanner {
    /// Given a `LogicalPlan`, create an `ExecutionPlan` suitable for execution
    async fn create_physical_plan(
        &self,
        logical_plan: &LogicalPlan,
        ctx_state: &ExecutionContextState,
    ) -> Result<Arc<dyn ExecutionPlan>> {
        let planner = DefaultPhysicalPlanner::default();
        planner.create_physical_plan(logical_plan, ctx_state).await
    }
}

/// Configuration options for execution context
#[derive(Clone)]
pub struct ExecutionConfig {
    /// Number of partitions for query execution. Increasing partitions can increase concurrency.
    pub target_partitions: usize,
    /// Responsible for optimizing a logical plan
    optimizers: Vec<Arc<dyn OptimizerRule + Send + Sync>>,
    /// Responsible for optimizing a physical execution plan
    pub physical_optimizers: Vec<Arc<dyn PhysicalOptimizerRule + Send + Sync>>,
    /// Responsible for planning `LogicalPlan`s, and `ExecutionPlan`
    query_planner: Arc<dyn QueryPlanner + Send + Sync>,
    /// Default catalog name for table resolution
    default_catalog: String,
    /// Default schema name for table resolution
    default_schema: String,
    /// Whether the default catalog and schema should be created automatically
    create_default_catalog_and_schema: bool,
    /// Should DataFusion provide access to `information_schema`
    /// virtual tables for displaying schema information
    information_schema: bool,
    /// Should DataFusion repartition data using the join keys to execute joins in parallel
    /// using the provided `target_partitions` level
    pub repartition_joins: bool,
    /// Should DataFusion repartition data using the aggregate keys to execute aggregates in parallel
    /// using the provided `target_partitions` level
    pub repartition_aggregations: bool,
    /// Should DataFusion repartition data using the partition keys to execute window functions in
    /// parallel using the provided `target_partitions` level
    pub repartition_windows: bool,
    /// Should Datafusion parquet reader using the predicate to prune data
    parquet_pruning: bool,
    /// Runtime configurations such as memory threshold and local disk for spill
    pub runtime: RuntimeConfig,
}

impl Default for ExecutionConfig {
    fn default() -> Self {
        Self {
            target_partitions: num_cpus::get(),
            optimizers: vec![
                // Simplify expressions first to maximize the chance
                // of applying other optimizations
                Arc::new(SimplifyExpressions::new()),
                Arc::new(CommonSubexprEliminate::new()),
                Arc::new(EliminateLimit::new()),
                Arc::new(ProjectionPushDown::new()),
                Arc::new(FilterPushDown::new()),
                Arc::new(LimitPushDown::new()),
                Arc::new(SingleDistinctToGroupBy::new()),
            ],
            physical_optimizers: vec![
                Arc::new(AggregateStatistics::new()),
                Arc::new(HashBuildProbeOrder::new()),
                Arc::new(CoalesceBatches::new()),
                Arc::new(Repartition::new()),
                Arc::new(AddCoalescePartitionsExec::new()),
            ],
            query_planner: Arc::new(DefaultQueryPlanner {}),
            default_catalog: "datafusion".to_owned(),
            default_schema: "public".to_owned(),
            create_default_catalog_and_schema: true,
            information_schema: false,
            repartition_joins: true,
            repartition_aggregations: true,
            repartition_windows: true,
            parquet_pruning: true,
            runtime: RuntimeConfig::default(),
        }
    }
}

impl ExecutionConfig {
    /// Create an execution config with default setting
    pub fn new() -> Self {
        Default::default()
    }

    /// Customize target_partitions
    pub fn with_target_partitions(mut self, n: usize) -> Self {
        // partition count must be greater than zero
        assert!(n > 0);
        self.target_partitions = n;
        self
    }

    /// Customize batch size
    pub fn with_batch_size(mut self, n: usize) -> Self {
        // batch size must be greater than zero
        assert!(n > 0);
        self.runtime.batch_size = n;
        self
    }

    /// Replace the default query planner
    pub fn with_query_planner(
        mut self,
        query_planner: Arc<dyn QueryPlanner + Send + Sync>,
    ) -> Self {
        self.query_planner = query_planner;
        self
    }
    /// Replace the optimizer rules
    pub fn with_optimizer_rules(
        mut self,
        optimizers: Vec<Arc<dyn OptimizerRule + Send + Sync>>,
    ) -> Self {
        self.optimizers = optimizers;
        self
    }

    /// Replace the physical optimizer rules
    pub fn with_physical_optimizer_rules(
        mut self,
        physical_optimizers: Vec<Arc<dyn PhysicalOptimizerRule + Send + Sync>>,
    ) -> Self {
        self.physical_optimizers = physical_optimizers;
        self
    }

    /// Adds a new [`OptimizerRule`]
    pub fn add_optimizer_rule(
        mut self,
        optimizer_rule: Arc<dyn OptimizerRule + Send + Sync>,
    ) -> Self {
        self.optimizers.push(optimizer_rule);
        self
    }

    /// Adds a new [`PhysicalOptimizerRule`]
    pub fn add_physical_optimizer_rule(
        mut self,
        optimizer_rule: Arc<dyn PhysicalOptimizerRule + Send + Sync>,
    ) -> Self {
        self.physical_optimizers.push(optimizer_rule);
        self
    }

    /// Selects a name for the default catalog and schema
    pub fn with_default_catalog_and_schema(
        mut self,
        catalog: impl Into<String>,
        schema: impl Into<String>,
    ) -> Self {
        self.default_catalog = catalog.into();
        self.default_schema = schema.into();
        self
    }

    /// Controls whether the default catalog and schema will be automatically created
    pub fn create_default_catalog_and_schema(mut self, create: bool) -> Self {
        self.create_default_catalog_and_schema = create;
        self
    }

    /// Enables or disables the inclusion of `information_schema` virtual tables
    pub fn with_information_schema(mut self, enabled: bool) -> Self {
        self.information_schema = enabled;
        self
    }

    /// Enables or disables the use of repartitioning for joins to improve parallelism
    pub fn with_repartition_joins(mut self, enabled: bool) -> Self {
        self.repartition_joins = enabled;
        self
    }

    /// Enables or disables the use of repartitioning for aggregations to improve parallelism
    pub fn with_repartition_aggregations(mut self, enabled: bool) -> Self {
        self.repartition_aggregations = enabled;
        self
    }

    /// Enables or disables the use of repartitioning for window functions to improve parallelism
    pub fn with_repartition_windows(mut self, enabled: bool) -> Self {
        self.repartition_windows = enabled;
        self
    }

    /// Enables or disables the use of pruning predicate for parquet readers to skip row groups
    pub fn with_parquet_pruning(mut self, enabled: bool) -> Self {
        self.parquet_pruning = enabled;
        self
    }

    /// Customize runtime config
    pub fn with_runtime_config(mut self, config: RuntimeConfig) -> Self {
        self.runtime = config;
        self
    }

    /// Use an an existing [MemoryManager]
    pub fn with_existing_memory_manager(mut self, existing: Arc<MemoryManager>) -> Self {
        self.runtime = self
            .runtime
            .with_memory_manager(MemoryManagerConfig::new_existing(existing));
        self
    }

    /// Specify the total memory to use while running the DataFusion
    /// plan to `max_memory * memory_fraction` in bytes.
    ///
    /// Note DataFusion does not yet respect this limit in all cases.
    pub fn with_memory_limit(
        mut self,
        max_memory: usize,
        memory_fraction: f64,
    ) -> Result<Self> {
        self.runtime =
            self.runtime
                .with_memory_manager(MemoryManagerConfig::try_new_limit(
                    max_memory,
                    memory_fraction,
                )?);
        Ok(self)
    }

    /// Use an an existing [DiskManager]
    pub fn with_existing_disk_manager(mut self, existing: Arc<DiskManager>) -> Self {
        self.runtime = self
            .runtime
            .with_disk_manager(DiskManagerConfig::new_existing(existing));
        self
    }

    /// Use the specified path to create any needed temporary files
    pub fn with_temp_file_path(mut self, path: impl Into<PathBuf>) -> Self {
        self.runtime = self
            .runtime
            .with_disk_manager(DiskManagerConfig::new_specified(vec![path.into()]));
        self
    }
}

/// Holds per-execution properties and data (such as starting timestamps, etc).
/// An instance of this struct is created each time a [`LogicalPlan`] is prepared for
/// execution (optimized). If the same plan is optimized multiple times, a new
/// `ExecutionProps` is created each time.
///
/// It is important that this structure be cheap to create as it is
/// done so during predicate pruning and expression simplification
#[derive(Clone)]
pub struct ExecutionProps {
    pub(crate) query_execution_start_time: DateTime<Utc>,
    /// providers for scalar variables
    pub var_providers: Option<HashMap<VarType, Arc<dyn VarProvider + Send + Sync>>>,
}

impl Default for ExecutionProps {
    fn default() -> Self {
        Self::new()
    }
}

impl ExecutionProps {
    /// Creates a new execution props
    pub fn new() -> Self {
        ExecutionProps {
            query_execution_start_time: chrono::Utc::now(),
            var_providers: None,
        }
    }

    /// Marks the execution of query started timestamp
    pub fn start_execution(&mut self) -> &Self {
        self.query_execution_start_time = chrono::Utc::now();
        &*self
    }

    /// Registers a variable provider, returning the existing
    /// provider, if any
    pub fn add_var_provider(
        &mut self,
        var_type: VarType,
        provider: Arc<dyn VarProvider + Send + Sync>,
    ) -> Option<Arc<dyn VarProvider + Send + Sync>> {
        let mut var_providers = self.var_providers.take().unwrap_or_else(HashMap::new);

        let old_provider = var_providers.insert(var_type, provider);

        self.var_providers = Some(var_providers);

        old_provider
    }

    /// Returns the provider for the var_type, if any
    pub fn get_var_provider(
        &self,
        var_type: VarType,
    ) -> Option<Arc<dyn VarProvider + Send + Sync>> {
        self.var_providers
            .as_ref()
            .and_then(|var_providers| var_providers.get(&var_type).map(Arc::clone))
    }
}

/// Execution context for registering data sources and executing queries
#[derive(Clone)]
pub struct ExecutionContextState {
    /// Collection of catalogs containing schemas and ultimately TableProviders
    pub catalog_list: Arc<dyn CatalogList>,
    /// Scalar functions that are registered with the context
    pub scalar_functions: HashMap<String, Arc<ScalarUDF>>,
    /// Aggregate functions registered in the context
    pub aggregate_functions: HashMap<String, Arc<AggregateUDF>>,
    /// Context configuration
    pub config: ExecutionConfig,
    /// Execution properties
    pub execution_props: ExecutionProps,
    /// Object Store that are registered with the context
    pub object_store_registry: Arc<ObjectStoreRegistry>,
    /// Runtime environment
    pub runtime_env: Arc<RuntimeEnv>,
}

impl Default for ExecutionContextState {
    fn default() -> Self {
        Self::new()
    }
}

impl ExecutionContextState {
    /// Returns new ExecutionContextState
    pub fn new() -> Self {
        ExecutionContextState {
            catalog_list: Arc::new(MemoryCatalogList::new()),
            scalar_functions: HashMap::new(),
            aggregate_functions: HashMap::new(),
            config: ExecutionConfig::new(),
            execution_props: ExecutionProps::new(),
            object_store_registry: Arc::new(ObjectStoreRegistry::new()),
            runtime_env: Arc::new(RuntimeEnv::default()),
        }
    }

    fn resolve_table_ref<'a>(
        &'a self,
        table_ref: impl Into<TableReference<'a>>,
    ) -> ResolvedTableReference<'a> {
        table_ref
            .into()
            .resolve(&self.config.default_catalog, &self.config.default_schema)
    }

    fn schema_for_ref<'a>(
        &'a self,
        table_ref: impl Into<TableReference<'a>>,
    ) -> Result<Arc<dyn SchemaProvider>> {
        let resolved_ref = self.resolve_table_ref(table_ref.into());

        self.catalog_list
            .catalog(resolved_ref.catalog)
            .ok_or_else(|| {
                DataFusionError::Plan(format!(
                    "failed to resolve catalog: {}",
                    resolved_ref.catalog
                ))
            })?
            .schema(resolved_ref.schema)
            .ok_or_else(|| {
                DataFusionError::Plan(format!(
                    "failed to resolve schema: {}",
                    resolved_ref.schema
                ))
            })
    }
}

impl ContextProvider for ExecutionContextState {
    fn get_table_provider(&self, name: TableReference) -> Option<Arc<dyn TableProvider>> {
        let resolved_ref = self.resolve_table_ref(name);
        let schema = self.schema_for_ref(resolved_ref).ok()?;
        schema.table(resolved_ref.table)
    }

    fn get_function_meta(&self, name: &str) -> Option<Arc<ScalarUDF>> {
        self.scalar_functions.get(name).cloned()
    }

    fn get_aggregate_meta(&self, name: &str) -> Option<Arc<AggregateUDF>> {
        self.aggregate_functions.get(name).cloned()
    }
}

impl FunctionRegistry for ExecutionContextState {
    fn udfs(&self) -> HashSet<String> {
        self.scalar_functions.keys().cloned().collect()
    }

    fn udf(&self, name: &str) -> Result<Arc<ScalarUDF>> {
        let result = self.scalar_functions.get(name);

        result.cloned().ok_or_else(|| {
            DataFusionError::Plan(format!(
                "There is no UDF named \"{}\" in the registry",
                name
            ))
        })
    }

    fn udaf(&self, name: &str) -> Result<Arc<AggregateUDF>> {
        let result = self.aggregate_functions.get(name);

        result.cloned().ok_or_else(|| {
            DataFusionError::Plan(format!(
                "There is no UDAF named \"{}\" in the registry",
                name
            ))
        })
    }
}

#[cfg(test)]
mod tests {
    use super::*;
    use crate::execution::context::QueryPlanner;
    use crate::from_slice::FromSlice;
    use crate::logical_plan::{binary_expr, lit, Operator};
    use crate::physical_plan::collect;
    use crate::physical_plan::functions::{make_scalar_function, Volatility};
    use crate::test;
    use crate::variable::VarType;
    use crate::{
        assert_batches_eq, assert_batches_sorted_eq,
        logical_plan::{col, create_udf, sum, Expr},
    };
    use crate::{
        datasource::{empty::EmptyTable, MemTable},
        logical_plan::create_udaf,
        physical_plan::expressions::AvgAccumulator,
    };
    use arrow::array::{
        Array, ArrayRef, DictionaryArray, Float32Array, Float64Array, Int16Array,
        Int32Array, Int64Array, Int8Array, LargeStringArray, StringArray, UInt16Array,
        UInt32Array, UInt64Array, UInt8Array,
    };
    use arrow::compute::add;
    use arrow::datatypes::*;
    use arrow::record_batch::RecordBatch;
    use async_trait::async_trait;
    use std::fs::File;
    use std::sync::Weak;
    use std::thread::{self, JoinHandle};
    use std::{io::prelude::*, sync::Mutex};
    use tempfile::TempDir;

    #[tokio::test]
    async fn shared_memory_and_disk_manager() {
        // Demonstrate the ability to share DiskManager and
        // MemoryManager between two different executions.
        let ctx1 = ExecutionContext::new();

        // configure with same memory / disk manager
        let memory_manager = ctx1.runtime_env().memory_manager.clone();
        let disk_manager = ctx1.runtime_env().disk_manager.clone();
        let config = ExecutionConfig::new()
            .with_existing_memory_manager(memory_manager.clone())
            .with_existing_disk_manager(disk_manager.clone());

        let ctx2 = ExecutionContext::with_config(config);

        assert!(std::ptr::eq(
            Arc::as_ptr(&memory_manager),
            Arc::as_ptr(&ctx1.runtime_env().memory_manager)
        ));
        assert!(std::ptr::eq(
            Arc::as_ptr(&memory_manager),
            Arc::as_ptr(&ctx2.runtime_env().memory_manager)
        ));

        assert!(std::ptr::eq(
            Arc::as_ptr(&disk_manager),
            Arc::as_ptr(&ctx1.runtime_env().disk_manager)
        ));
        assert!(std::ptr::eq(
            Arc::as_ptr(&disk_manager),
            Arc::as_ptr(&ctx2.runtime_env().disk_manager)
        ));
    }

    #[tokio::test]
    async fn create_variable_expr() -> Result<()> {
        let tmp_dir = TempDir::new()?;
        let partition_count = 4;
        let mut ctx = create_ctx(&tmp_dir, partition_count).await?;

        let variable_provider = test::variable::SystemVar::new();
        ctx.register_variable(VarType::System, Arc::new(variable_provider));
        let variable_provider = test::variable::UserDefinedVar::new();
        ctx.register_variable(VarType::UserDefined, Arc::new(variable_provider));

        let provider = test::create_table_dual();
        ctx.register_table("dual", provider)?;

        let results =
            plan_and_collect(&mut ctx, "SELECT @@version, @name FROM dual").await?;

        let expected = vec![
            "+----------------------+------------------------+",
            "| @@version            | @name                  |",
            "+----------------------+------------------------+",
            "| system-var-@@version | user-defined-var-@name |",
            "+----------------------+------------------------+",
        ];
        assert_batches_eq!(expected, &results);

        Ok(())
    }

    #[tokio::test]
    async fn register_deregister() -> Result<()> {
        let tmp_dir = TempDir::new()?;
        let partition_count = 4;
        let mut ctx = create_ctx(&tmp_dir, partition_count).await?;

        let provider = test::create_table_dual();
        ctx.register_table("dual", provider)?;

        assert!(ctx.deregister_table("dual")?.is_some());
        assert!(ctx.deregister_table("dual")?.is_none());

        Ok(())
    }

    #[tokio::test]
    async fn sort() -> Result<()> {
        let results =
            execute("SELECT c1, c2 FROM test ORDER BY c1 DESC, c2 ASC", 4).await?;
        assert_eq!(results.len(), 1);

        let expected: Vec<&str> = vec![
            "+----+----+",
            "| c1 | c2 |",
            "+----+----+",
            "| 3  | 1  |",
            "| 3  | 2  |",
            "| 3  | 3  |",
            "| 3  | 4  |",
            "| 3  | 5  |",
            "| 3  | 6  |",
            "| 3  | 7  |",
            "| 3  | 8  |",
            "| 3  | 9  |",
            "| 3  | 10 |",
            "| 2  | 1  |",
            "| 2  | 2  |",
            "| 2  | 3  |",
            "| 2  | 4  |",
            "| 2  | 5  |",
            "| 2  | 6  |",
            "| 2  | 7  |",
            "| 2  | 8  |",
            "| 2  | 9  |",
            "| 2  | 10 |",
            "| 1  | 1  |",
            "| 1  | 2  |",
            "| 1  | 3  |",
            "| 1  | 4  |",
            "| 1  | 5  |",
            "| 1  | 6  |",
            "| 1  | 7  |",
            "| 1  | 8  |",
            "| 1  | 9  |",
            "| 1  | 10 |",
            "| 0  | 1  |",
            "| 0  | 2  |",
            "| 0  | 3  |",
            "| 0  | 4  |",
            "| 0  | 5  |",
            "| 0  | 6  |",
            "| 0  | 7  |",
            "| 0  | 8  |",
            "| 0  | 9  |",
            "| 0  | 10 |",
            "+----+----+",
        ];

        // Note it is important to NOT use assert_batches_sorted_eq
        // here as we are testing the sortedness of the output
        assert_batches_eq!(expected, &results);

        Ok(())
    }

    #[tokio::test]
    async fn sort_empty() -> Result<()> {
        // The predicate on this query purposely generates no results
        let results = execute(
            "SELECT c1, c2 FROM test WHERE c1 > 100000 ORDER BY c1 DESC, c2 ASC",
            4,
        )
        .await
        .unwrap();
        assert_eq!(results.len(), 0);
        Ok(())
    }

    #[tokio::test]
    async fn left_join_using() -> Result<()> {
        let results = execute(
            "SELECT t1.c1, t2.c2 FROM test t1 JOIN test t2 USING (c2) ORDER BY t2.c2",
            1,
        )
        .await?;
        assert_eq!(results.len(), 1);

        let expected = vec![
            "+----+----+",
            "| c1 | c2 |",
            "+----+----+",
            "| 0  | 1  |",
            "| 0  | 2  |",
            "| 0  | 3  |",
            "| 0  | 4  |",
            "| 0  | 5  |",
            "| 0  | 6  |",
            "| 0  | 7  |",
            "| 0  | 8  |",
            "| 0  | 9  |",
            "| 0  | 10 |",
            "+----+----+",
        ];

        assert_batches_eq!(expected, &results);
        Ok(())
    }

    #[tokio::test]
    async fn left_join_using_join_key_projection() -> Result<()> {
        let results = execute(
            "SELECT t1.c1, t1.c2, t2.c2 FROM test t1 JOIN test t2 USING (c2) ORDER BY t2.c2",
            1,
        )
            .await?;
        assert_eq!(results.len(), 1);

        let expected = vec![
            "+----+----+----+",
            "| c1 | c2 | c2 |",
            "+----+----+----+",
            "| 0  | 1  | 1  |",
            "| 0  | 2  | 2  |",
            "| 0  | 3  | 3  |",
            "| 0  | 4  | 4  |",
            "| 0  | 5  | 5  |",
            "| 0  | 6  | 6  |",
            "| 0  | 7  | 7  |",
            "| 0  | 8  | 8  |",
            "| 0  | 9  | 9  |",
            "| 0  | 10 | 10 |",
            "+----+----+----+",
        ];

        assert_batches_eq!(expected, &results);
        Ok(())
    }

    #[tokio::test]
    async fn left_join() -> Result<()> {
        let results = execute(
            "SELECT t1.c1, t1.c2, t2.c2 FROM test t1 JOIN test t2 ON t1.c2 = t2.c2 ORDER BY t1.c2",
            1,
        )
            .await?;
        assert_eq!(results.len(), 1);

        let expected = vec![
            "+----+----+----+",
            "| c1 | c2 | c2 |",
            "+----+----+----+",
            "| 0  | 1  | 1  |",
            "| 0  | 2  | 2  |",
            "| 0  | 3  | 3  |",
            "| 0  | 4  | 4  |",
            "| 0  | 5  | 5  |",
            "| 0  | 6  | 6  |",
            "| 0  | 7  | 7  |",
            "| 0  | 8  | 8  |",
            "| 0  | 9  | 9  |",
            "| 0  | 10 | 10 |",
            "+----+----+----+",
        ];

        assert_batches_eq!(expected, &results);
        Ok(())
    }

    #[tokio::test]
    async fn window() -> Result<()> {
        let results = execute(
            "SELECT \
            c1, \
            c2, \
            SUM(c2) OVER (), \
            COUNT(c2) OVER (), \
            MAX(c2) OVER (), \
            MIN(c2) OVER (), \
            AVG(c2) OVER () \
            FROM test \
            ORDER BY c1, c2 \
            LIMIT 5",
            4,
        )
        .await?;
        // result in one batch, although e.g. having 2 batches do not change
        // result semantics, having a len=1 assertion upfront keeps surprises
        // at bay
        assert_eq!(results.len(), 1);

        let expected = vec![
            "+----+----+--------------+----------------+--------------+--------------+--------------+",
            "| c1 | c2 | SUM(test.c2) | COUNT(test.c2) | MAX(test.c2) | MIN(test.c2) | AVG(test.c2) |",
            "+----+----+--------------+----------------+--------------+--------------+--------------+",
            "| 0  | 1  | 220          | 40             | 10           | 1            | 5.5          |",
            "| 0  | 2  | 220          | 40             | 10           | 1            | 5.5          |",
            "| 0  | 3  | 220          | 40             | 10           | 1            | 5.5          |",
            "| 0  | 4  | 220          | 40             | 10           | 1            | 5.5          |",
            "| 0  | 5  | 220          | 40             | 10           | 1            | 5.5          |",
            "+----+----+--------------+----------------+--------------+--------------+--------------+",
        ];

        // window function shall respect ordering
        assert_batches_eq!(expected, &results);
        Ok(())
    }

    #[tokio::test]
    async fn window_order_by() -> Result<()> {
        let results = execute(
            "SELECT \
            c1, \
            c2, \
            ROW_NUMBER() OVER (ORDER BY c1, c2), \
            FIRST_VALUE(c2) OVER (ORDER BY c1, c2), \
            LAST_VALUE(c2) OVER (ORDER BY c1, c2), \
            NTH_VALUE(c2, 2) OVER (ORDER BY c1, c2), \
            SUM(c2) OVER (ORDER BY c1, c2), \
            COUNT(c2) OVER (ORDER BY c1, c2), \
            MAX(c2) OVER (ORDER BY c1, c2), \
            MIN(c2) OVER (ORDER BY c1, c2), \
            AVG(c2) OVER (ORDER BY c1, c2) \
            FROM test \
            ORDER BY c1, c2 \
            LIMIT 5",
            4,
        )
        .await?;
        // result in one batch, although e.g. having 2 batches do not change
        // result semantics, having a len=1 assertion upfront keeps surprises
        // at bay
        assert_eq!(results.len(), 1);

        let expected = vec![
            "+----+----+--------------+----------------------+---------------------+-----------------------------+--------------+----------------+--------------+--------------+--------------+",
            "| c1 | c2 | ROW_NUMBER() | FIRST_VALUE(test.c2) | LAST_VALUE(test.c2) | NTH_VALUE(test.c2,Int64(2)) | SUM(test.c2) | COUNT(test.c2) | MAX(test.c2) | MIN(test.c2) | AVG(test.c2) |",
            "+----+----+--------------+----------------------+---------------------+-----------------------------+--------------+----------------+--------------+--------------+--------------+",
            "| 0  | 1  | 1            | 1                    | 1                   |                             | 1            | 1              | 1            | 1            | 1            |",
            "| 0  | 2  | 2            | 1                    | 2                   | 2                           | 3            | 2              | 2            | 1            | 1.5          |",
            "| 0  | 3  | 3            | 1                    | 3                   | 2                           | 6            | 3              | 3            | 1            | 2            |",
            "| 0  | 4  | 4            | 1                    | 4                   | 2                           | 10           | 4              | 4            | 1            | 2.5          |",
            "| 0  | 5  | 5            | 1                    | 5                   | 2                           | 15           | 5              | 5            | 1            | 3            |",
            "+----+----+--------------+----------------------+---------------------+-----------------------------+--------------+----------------+--------------+--------------+--------------+",
        ];

        // window function shall respect ordering
        assert_batches_eq!(expected, &results);
        Ok(())
    }

    #[tokio::test]
    async fn window_partition_by() -> Result<()> {
        let results = execute(
            "SELECT \
            c1, \
            c2, \
            SUM(c2) OVER (PARTITION BY c2), \
            COUNT(c2) OVER (PARTITION BY c2), \
            MAX(c2) OVER (PARTITION BY c2), \
            MIN(c2) OVER (PARTITION BY c2), \
            AVG(c2) OVER (PARTITION BY c2) \
            FROM test \
            ORDER BY c1, c2 \
            LIMIT 5",
            4,
        )
        .await?;

        let expected = vec![
            "+----+----+--------------+----------------+--------------+--------------+--------------+",
            "| c1 | c2 | SUM(test.c2) | COUNT(test.c2) | MAX(test.c2) | MIN(test.c2) | AVG(test.c2) |",
            "+----+----+--------------+----------------+--------------+--------------+--------------+",
            "| 0  | 1  | 4            | 4              | 1            | 1            | 1            |",
            "| 0  | 2  | 8            | 4              | 2            | 2            | 2            |",
            "| 0  | 3  | 12           | 4              | 3            | 3            | 3            |",
            "| 0  | 4  | 16           | 4              | 4            | 4            | 4            |",
            "| 0  | 5  | 20           | 4              | 5            | 5            | 5            |",
            "+----+----+--------------+----------------+--------------+--------------+--------------+",
        ];

        // window function shall respect ordering
        assert_batches_eq!(expected, &results);
        Ok(())
    }

    #[tokio::test]
    async fn window_partition_by_order_by() -> Result<()> {
        let results = execute(
            "SELECT \
            c1, \
            c2, \
            ROW_NUMBER() OVER (PARTITION BY c2 ORDER BY c1), \
            FIRST_VALUE(c2 + c1) OVER (PARTITION BY c2 ORDER BY c1), \
            LAST_VALUE(c2 + c1) OVER (PARTITION BY c2 ORDER BY c1), \
            NTH_VALUE(c2 + c1, 1) OVER (PARTITION BY c2 ORDER BY c1), \
            SUM(c2) OVER (PARTITION BY c2 ORDER BY c1), \
            COUNT(c2) OVER (PARTITION BY c2 ORDER BY c1), \
            MAX(c2) OVER (PARTITION BY c2 ORDER BY c1), \
            MIN(c2) OVER (PARTITION BY c2 ORDER BY c1), \
            AVG(c2) OVER (PARTITION BY c2 ORDER BY c1) \
            FROM test \
            ORDER BY c1, c2 \
            LIMIT 5",
            4,
        )
        .await?;

        let expected = vec![
            "+----+----+--------------+--------------------------------+-------------------------------+---------------------------------------+--------------+----------------+--------------+--------------+--------------+",
            "| c1 | c2 | ROW_NUMBER() | FIRST_VALUE(test.c2 + test.c1) | LAST_VALUE(test.c2 + test.c1) | NTH_VALUE(test.c2 + test.c1,Int64(1)) | SUM(test.c2) | COUNT(test.c2) | MAX(test.c2) | MIN(test.c2) | AVG(test.c2) |",
            "+----+----+--------------+--------------------------------+-------------------------------+---------------------------------------+--------------+----------------+--------------+--------------+--------------+",
            "| 0  | 1  | 1            | 1                              | 1                             | 1                                     | 1            | 1              | 1            | 1            | 1            |",
            "| 0  | 2  | 1            | 2                              | 2                             | 2                                     | 2            | 1              | 2            | 2            | 2            |",
            "| 0  | 3  | 1            | 3                              | 3                             | 3                                     | 3            | 1              | 3            | 3            | 3            |",
            "| 0  | 4  | 1            | 4                              | 4                             | 4                                     | 4            | 1              | 4            | 4            | 4            |",
            "| 0  | 5  | 1            | 5                              | 5                             | 5                                     | 5            | 1              | 5            | 5            | 5            |",
            "+----+----+--------------+--------------------------------+-------------------------------+---------------------------------------+--------------+----------------+--------------+--------------+--------------+",
        ];

        // window function shall respect ordering
        assert_batches_eq!(expected, &results);
        Ok(())
    }

    #[tokio::test]
    async fn aggregate_decimal_min() -> Result<()> {
        let mut ctx = ExecutionContext::new();
        // the data type of c1 is decimal(10,3)
        ctx.register_table("d_table", test::table_with_decimal())
            .unwrap();
        let result = plan_and_collect(&mut ctx, "select min(c1) from d_table")
            .await
            .unwrap();
        let expected = vec![
            "+-----------------+",
            "| MIN(d_table.c1) |",
            "+-----------------+",
            "| -100.009        |",
            "+-----------------+",
        ];
        assert_eq!(
            &DataType::Decimal(10, 3),
            result[0].schema().field(0).data_type()
        );
        assert_batches_sorted_eq!(expected, &result);
        Ok(())
    }

    #[tokio::test]
    async fn aggregate_decimal_max() -> Result<()> {
        let mut ctx = ExecutionContext::new();
        // the data type of c1 is decimal(10,3)
        ctx.register_table("d_table", test::table_with_decimal())
            .unwrap();

        let result = plan_and_collect(&mut ctx, "select max(c1) from d_table")
            .await
            .unwrap();
        let expected = vec![
            "+-----------------+",
            "| MAX(d_table.c1) |",
            "+-----------------+",
            "| 110.009         |",
            "+-----------------+",
        ];
        assert_eq!(
            &DataType::Decimal(10, 3),
            result[0].schema().field(0).data_type()
        );
        assert_batches_sorted_eq!(expected, &result);
        Ok(())
    }

    #[tokio::test]
    async fn aggregate_decimal_sum() -> Result<()> {
        let mut ctx = ExecutionContext::new();
        // the data type of c1 is decimal(10,3)
        ctx.register_table("d_table", test::table_with_decimal())
            .unwrap();
        let result = plan_and_collect(&mut ctx, "select sum(c1) from d_table")
            .await
            .unwrap();
        let expected = vec![
            "+-----------------+",
            "| SUM(d_table.c1) |",
            "+-----------------+",
            "| 100.000         |",
            "+-----------------+",
        ];
        assert_eq!(
            &DataType::Decimal(20, 3),
            result[0].schema().field(0).data_type()
        );
        assert_batches_sorted_eq!(expected, &result);
        Ok(())
    }

    #[tokio::test]
    async fn aggregate_decimal_avg() -> Result<()> {
        let mut ctx = ExecutionContext::new();
        // the data type of c1 is decimal(10,3)
        ctx.register_table("d_table", test::table_with_decimal())
            .unwrap();
        let result = plan_and_collect(&mut ctx, "select avg(c1) from d_table")
            .await
            .unwrap();
        let expected = vec![
            "+-----------------+",
            "| AVG(d_table.c1) |",
            "+-----------------+",
            "| 5.0000000       |",
            "+-----------------+",
        ];
        assert_eq!(
            &DataType::Decimal(14, 7),
            result[0].schema().field(0).data_type()
        );
        assert_batches_sorted_eq!(expected, &result);
        Ok(())
    }

    #[tokio::test]
    async fn aggregate() -> Result<()> {
        let results = execute("SELECT SUM(c1), SUM(c2) FROM test", 4).await?;
        assert_eq!(results.len(), 1);

        let expected = vec![
            "+--------------+--------------+",
            "| SUM(test.c1) | SUM(test.c2) |",
            "+--------------+--------------+",
            "| 60           | 220          |",
            "+--------------+--------------+",
        ];
        assert_batches_sorted_eq!(expected, &results);

        Ok(())
    }

    #[tokio::test]
    async fn aggregate_empty() -> Result<()> {
        // The predicate on this query purposely generates no results
        let results = execute("SELECT SUM(c1), SUM(c2) FROM test where c1 > 100000", 4)
            .await
            .unwrap();

        assert_eq!(results.len(), 1);

        let expected = vec![
            "+--------------+--------------+",
            "| SUM(test.c1) | SUM(test.c2) |",
            "+--------------+--------------+",
            "|              |              |",
            "+--------------+--------------+",
        ];
        assert_batches_sorted_eq!(expected, &results);

        Ok(())
    }

    #[tokio::test]
    async fn aggregate_avg() -> Result<()> {
        let results = execute("SELECT AVG(c1), AVG(c2) FROM test", 4).await?;
        assert_eq!(results.len(), 1);

        let expected = vec![
            "+--------------+--------------+",
            "| AVG(test.c1) | AVG(test.c2) |",
            "+--------------+--------------+",
            "| 1.5          | 5.5          |",
            "+--------------+--------------+",
        ];
        assert_batches_sorted_eq!(expected, &results);

        Ok(())
    }

    #[tokio::test]
    async fn aggregate_max() -> Result<()> {
        let results = execute("SELECT MAX(c1), MAX(c2) FROM test", 4).await?;
        assert_eq!(results.len(), 1);

        let expected = vec![
            "+--------------+--------------+",
            "| MAX(test.c1) | MAX(test.c2) |",
            "+--------------+--------------+",
            "| 3            | 10           |",
            "+--------------+--------------+",
        ];
        assert_batches_sorted_eq!(expected, &results);

        Ok(())
    }

    #[tokio::test]
    async fn aggregate_min() -> Result<()> {
        let results = execute("SELECT MIN(c1), MIN(c2) FROM test", 4).await?;
        assert_eq!(results.len(), 1);

        let expected = vec![
            "+--------------+--------------+",
            "| MIN(test.c1) | MIN(test.c2) |",
            "+--------------+--------------+",
            "| 0            | 1            |",
            "+--------------+--------------+",
        ];
        assert_batches_sorted_eq!(expected, &results);

        Ok(())
    }

    #[tokio::test]
    async fn aggregate_grouped() -> Result<()> {
        let results = execute("SELECT c1, SUM(c2) FROM test GROUP BY c1", 4).await?;

        let expected = vec![
            "+----+--------------+",
            "| c1 | SUM(test.c2) |",
            "+----+--------------+",
            "| 0  | 55           |",
            "| 1  | 55           |",
            "| 2  | 55           |",
            "| 3  | 55           |",
            "+----+--------------+",
        ];
        assert_batches_sorted_eq!(expected, &results);

        Ok(())
    }

    #[tokio::test]
    async fn aggregate_grouped_avg() -> Result<()> {
        let results = execute("SELECT c1, AVG(c2) FROM test GROUP BY c1", 4).await?;

        let expected = vec![
            "+----+--------------+",
            "| c1 | AVG(test.c2) |",
            "+----+--------------+",
            "| 0  | 5.5          |",
            "| 1  | 5.5          |",
            "| 2  | 5.5          |",
            "| 3  | 5.5          |",
            "+----+--------------+",
        ];
        assert_batches_sorted_eq!(expected, &results);

        Ok(())
    }

    #[tokio::test]
    async fn boolean_literal() -> Result<()> {
        let results =
            execute("SELECT c1, c3 FROM test WHERE c1 > 2 AND c3 = true", 4).await?;

        let expected = vec![
            "+----+------+",
            "| c1 | c3   |",
            "+----+------+",
            "| 3  | true |",
            "| 3  | true |",
            "| 3  | true |",
            "| 3  | true |",
            "| 3  | true |",
            "+----+------+",
        ];
        assert_batches_sorted_eq!(expected, &results);

        Ok(())
    }

    #[tokio::test]
    async fn aggregate_grouped_empty() -> Result<()> {
        let results =
            execute("SELECT c1, AVG(c2) FROM test WHERE c1 = 123 GROUP BY c1", 4).await?;

        let expected = vec![
            "+----+--------------+",
            "| c1 | AVG(test.c2) |",
            "+----+--------------+",
            "+----+--------------+",
        ];
        assert_batches_sorted_eq!(expected, &results);

        Ok(())
    }

    #[tokio::test]
    async fn aggregate_grouped_max() -> Result<()> {
        let results = execute("SELECT c1, MAX(c2) FROM test GROUP BY c1", 4).await?;

        let expected = vec![
            "+----+--------------+",
            "| c1 | MAX(test.c2) |",
            "+----+--------------+",
            "| 0  | 10           |",
            "| 1  | 10           |",
            "| 2  | 10           |",
            "| 3  | 10           |",
            "+----+--------------+",
        ];
        assert_batches_sorted_eq!(expected, &results);

        Ok(())
    }

    #[tokio::test]
    async fn aggregate_grouped_min() -> Result<()> {
        let results = execute("SELECT c1, MIN(c2) FROM test GROUP BY c1", 4).await?;

        let expected = vec![
            "+----+--------------+",
            "| c1 | MIN(test.c2) |",
            "+----+--------------+",
            "| 0  | 1            |",
            "| 1  | 1            |",
            "| 2  | 1            |",
            "| 3  | 1            |",
            "+----+--------------+",
        ];
        assert_batches_sorted_eq!(expected, &results);

        Ok(())
    }

    #[tokio::test]
    async fn aggregate_avg_add() -> Result<()> {
        let results = execute(
            "SELECT AVG(c1), AVG(c1) + 1, AVG(c1) + 2, 1 + AVG(c1) FROM test",
            4,
        )
        .await?;
        assert_eq!(results.len(), 1);

        let expected = vec![
            "+--------------+----------------------------+----------------------------+----------------------------+",
            "| AVG(test.c1) | AVG(test.c1) Plus Int64(1) | AVG(test.c1) Plus Int64(2) | Int64(1) Plus AVG(test.c1) |",
            "+--------------+----------------------------+----------------------------+----------------------------+",
            "| 1.5          | 2.5                        | 3.5                        | 2.5                        |",
            "+--------------+----------------------------+----------------------------+----------------------------+",
        ];
        assert_batches_sorted_eq!(expected, &results);

        Ok(())
    }

    #[tokio::test]
    async fn join_partitioned() -> Result<()> {
        // self join on partition id (workaround for duplicate column name)
        let results = execute(
            "SELECT 1 FROM test JOIN (SELECT c1 AS id1 FROM test) AS a ON c1=id1",
            4,
        )
        .await?;

        assert_eq!(
            results.iter().map(|b| b.num_rows()).sum::<usize>(),
            4 * 10 * 10
        );

        Ok(())
    }

    #[tokio::test]
    async fn count_basic() -> Result<()> {
        let results = execute("SELECT COUNT(c1), COUNT(c2) FROM test", 1).await?;
        assert_eq!(results.len(), 1);

        let expected = vec![
            "+----------------+----------------+",
            "| COUNT(test.c1) | COUNT(test.c2) |",
            "+----------------+----------------+",
            "| 10             | 10             |",
            "+----------------+----------------+",
        ];
        assert_batches_sorted_eq!(expected, &results);
        Ok(())
    }

    #[tokio::test]
    async fn count_partitioned() -> Result<()> {
        let results = execute("SELECT COUNT(c1), COUNT(c2) FROM test", 4).await?;
        assert_eq!(results.len(), 1);

        let expected = vec![
            "+----------------+----------------+",
            "| COUNT(test.c1) | COUNT(test.c2) |",
            "+----------------+----------------+",
            "| 40             | 40             |",
            "+----------------+----------------+",
        ];
        assert_batches_sorted_eq!(expected, &results);
        Ok(())
    }

    #[tokio::test]
    async fn count_aggregated() -> Result<()> {
        let results = execute("SELECT c1, COUNT(c2) FROM test GROUP BY c1", 4).await?;

        let expected = vec![
            "+----+----------------+",
            "| c1 | COUNT(test.c2) |",
            "+----+----------------+",
            "| 0  | 10             |",
            "| 1  | 10             |",
            "| 2  | 10             |",
            "| 3  | 10             |",
            "+----+----------------+",
        ];
        assert_batches_sorted_eq!(expected, &results);
        Ok(())
    }

    #[tokio::test]
    async fn group_by_date_trunc() -> Result<()> {
        let tmp_dir = TempDir::new()?;
        let mut ctx = ExecutionContext::new();
        let schema = Arc::new(Schema::new(vec![
            Field::new("c2", DataType::UInt64, false),
            Field::new(
                "t1",
                DataType::Timestamp(TimeUnit::Microsecond, None),
                false,
            ),
        ]));

        // generate a partitioned file
        for partition in 0..4 {
            let filename = format!("partition-{}.{}", partition, "csv");
            let file_path = tmp_dir.path().join(&filename);
            let mut file = File::create(file_path)?;

            // generate some data
            for i in 0..10 {
                let data = format!("{},2020-12-{}T00:00:00.000Z\n", i, i + 10);
                file.write_all(data.as_bytes())?;
            }
        }

        ctx.register_csv(
            "test",
            tmp_dir.path().to_str().unwrap(),
            CsvReadOptions::new().schema(&schema).has_header(false),
        )
        .await?;

        let results = plan_and_collect(
            &mut ctx,
            "SELECT date_trunc('week', t1) as week, SUM(c2) FROM test GROUP BY date_trunc('week', t1)",
        ).await?;

        let expected = vec![
            "+---------------------+--------------+",
            "| week                | SUM(test.c2) |",
            "+---------------------+--------------+",
            "| 2020-12-07 00:00:00 | 24           |",
            "| 2020-12-14 00:00:00 | 156          |",
            "+---------------------+--------------+",
        ];
        assert_batches_sorted_eq!(expected, &results);

        Ok(())
    }

    #[tokio::test]
    async fn group_by_largeutf8() {
        {
            let mut ctx = ExecutionContext::new();

            // input data looks like:
            // A, 1
            // B, 2
            // A, 2
            // A, 4
            // C, 1
            // A, 1

            let str_array: LargeStringArray = vec!["A", "B", "A", "A", "C", "A"]
                .into_iter()
                .map(Some)
                .collect();
            let str_array = Arc::new(str_array);

            let val_array: Int64Array = vec![1, 2, 2, 4, 1, 1].into();
            let val_array = Arc::new(val_array);

            let schema = Arc::new(Schema::new(vec![
                Field::new("str", str_array.data_type().clone(), false),
                Field::new("val", val_array.data_type().clone(), false),
            ]));

            let batch =
                RecordBatch::try_new(schema.clone(), vec![str_array, val_array]).unwrap();

            let provider = MemTable::try_new(schema.clone(), vec![vec![batch]]).unwrap();
            ctx.register_table("t", Arc::new(provider)).unwrap();

            let results =
                plan_and_collect(&mut ctx, "SELECT str, count(val) FROM t GROUP BY str")
                    .await
                    .expect("ran plan correctly");

            let expected = vec![
                "+-----+--------------+",
                "| str | COUNT(t.val) |",
                "+-----+--------------+",
                "| A   | 4            |",
                "| B   | 1            |",
                "| C   | 1            |",
                "+-----+--------------+",
            ];
            assert_batches_sorted_eq!(expected, &results);
        }
    }

    #[tokio::test]
    async fn unprojected_filter() {
        let mut ctx = ExecutionContext::new();
        let df = ctx
            .read_table(test::table_with_sequence(1, 3).unwrap())
            .unwrap();

        let df = df
            .select(vec![binary_expr(col("i"), Operator::Plus, col("i"))])
            .unwrap()
            .filter(col("i").gt(lit(2)))
            .unwrap();
        let results = df.collect().await.unwrap();

        let expected = vec![
            "+--------------------------+",
            "| ?table?.i Plus ?table?.i |",
            "+--------------------------+",
            "| 6                        |",
            "+--------------------------+",
        ];
        assert_batches_sorted_eq!(expected, &results);
    }

    #[tokio::test]
    async fn group_by_dictionary() {
        async fn run_test_case<K: ArrowDictionaryKeyType>() {
            let mut ctx = ExecutionContext::new();

            // input data looks like:
            // A, 1
            // B, 2
            // A, 2
            // A, 4
            // C, 1
            // A, 1

            let dict_array: DictionaryArray<K> =
                vec!["A", "B", "A", "A", "C", "A"].into_iter().collect();
            let dict_array = Arc::new(dict_array);

            let val_array: Int64Array = vec![1, 2, 2, 4, 1, 1].into();
            let val_array = Arc::new(val_array);

            let schema = Arc::new(Schema::new(vec![
                Field::new("dict", dict_array.data_type().clone(), false),
                Field::new("val", val_array.data_type().clone(), false),
            ]));

            let batch = RecordBatch::try_new(schema.clone(), vec![dict_array, val_array])
                .unwrap();

            let provider = MemTable::try_new(schema.clone(), vec![vec![batch]]).unwrap();
            ctx.register_table("t", Arc::new(provider)).unwrap();

            let results = plan_and_collect(
                &mut ctx,
                "SELECT dict, count(val) FROM t GROUP BY dict",
            )
            .await
            .expect("ran plan correctly");

            let expected = vec![
                "+------+--------------+",
                "| dict | COUNT(t.val) |",
                "+------+--------------+",
                "| A    | 4            |",
                "| B    | 1            |",
                "| C    | 1            |",
                "+------+--------------+",
            ];
            assert_batches_sorted_eq!(expected, &results);

            // Now, use dict as an aggregate
            let results =
                plan_and_collect(&mut ctx, "SELECT val, count(dict) FROM t GROUP BY val")
                    .await
                    .expect("ran plan correctly");

            let expected = vec![
                "+-----+---------------+",
                "| val | COUNT(t.dict) |",
                "+-----+---------------+",
                "| 1   | 3             |",
                "| 2   | 2             |",
                "| 4   | 1             |",
                "+-----+---------------+",
            ];
            assert_batches_sorted_eq!(expected, &results);

            // Now, use dict as an aggregate
            let results = plan_and_collect(
                &mut ctx,
                "SELECT val, count(distinct dict) FROM t GROUP BY val",
            )
            .await
            .expect("ran plan correctly");

            let expected = vec![
                "+-----+------------------------+",
                "| val | COUNT(DISTINCT t.dict) |",
                "+-----+------------------------+",
                "| 1   | 2                      |",
                "| 2   | 2                      |",
                "| 4   | 1                      |",
                "+-----+------------------------+",
            ];
            assert_batches_sorted_eq!(expected, &results);
        }

        run_test_case::<Int8Type>().await;
        run_test_case::<Int16Type>().await;
        run_test_case::<Int32Type>().await;
        run_test_case::<Int64Type>().await;
        run_test_case::<UInt8Type>().await;
        run_test_case::<UInt16Type>().await;
        run_test_case::<UInt32Type>().await;
        run_test_case::<UInt64Type>().await;
    }

    async fn run_count_distinct_integers_aggregated_scenario(
        partitions: Vec<Vec<(&str, u64)>>,
    ) -> Result<Vec<RecordBatch>> {
        let tmp_dir = TempDir::new()?;
        let mut ctx = ExecutionContext::new();
        let schema = Arc::new(Schema::new(vec![
            Field::new("c_group", DataType::Utf8, false),
            Field::new("c_int8", DataType::Int8, false),
            Field::new("c_int16", DataType::Int16, false),
            Field::new("c_int32", DataType::Int32, false),
            Field::new("c_int64", DataType::Int64, false),
            Field::new("c_uint8", DataType::UInt8, false),
            Field::new("c_uint16", DataType::UInt16, false),
            Field::new("c_uint32", DataType::UInt32, false),
            Field::new("c_uint64", DataType::UInt64, false),
        ]));

        for (i, partition) in partitions.iter().enumerate() {
            let filename = format!("partition-{}.csv", i);
            let file_path = tmp_dir.path().join(&filename);
            let mut file = File::create(file_path)?;
            for row in partition {
                let row_str = format!(
                    "{},{}\n",
                    row.0,
                    // Populate values for each of the integer fields in the
                    // schema.
                    (0..8)
                        .map(|_| { row.1.to_string() })
                        .collect::<Vec<_>>()
                        .join(","),
                );
                file.write_all(row_str.as_bytes())?;
            }
        }
        ctx.register_csv(
            "test",
            tmp_dir.path().to_str().unwrap(),
            CsvReadOptions::new().schema(&schema).has_header(false),
        )
        .await?;

        let results = plan_and_collect(
            &mut ctx,
            "
              SELECT
                c_group,
                COUNT(c_uint64),
                COUNT(DISTINCT c_int8),
                COUNT(DISTINCT c_int16),
                COUNT(DISTINCT c_int32),
                COUNT(DISTINCT c_int64),
                COUNT(DISTINCT c_uint8),
                COUNT(DISTINCT c_uint16),
                COUNT(DISTINCT c_uint32),
                COUNT(DISTINCT c_uint64)
              FROM test
              GROUP BY c_group
            ",
        )
        .await?;

        Ok(results)
    }

    #[tokio::test]
    async fn count_distinct_integers_aggregated_single_partition() -> Result<()> {
        let partitions = vec![
            // The first member of each tuple will be the value for the
            // `c_group` column, and the second member will be the value for
            // each of the int/uint fields.
            vec![
                ("a", 1),
                ("a", 1),
                ("a", 2),
                ("b", 9),
                ("c", 9),
                ("c", 10),
                ("c", 9),
            ],
        ];

        let results = run_count_distinct_integers_aggregated_scenario(partitions).await?;

        let expected = vec![
            "+---------+----------------------+-----------------------------+------------------------------+------------------------------+------------------------------+------------------------------+-------------------------------+-------------------------------+-------------------------------+",
            "| c_group | COUNT(test.c_uint64) | COUNT(DISTINCT test.c_int8) | COUNT(DISTINCT test.c_int16) | COUNT(DISTINCT test.c_int32) | COUNT(DISTINCT test.c_int64) | COUNT(DISTINCT test.c_uint8) | COUNT(DISTINCT test.c_uint16) | COUNT(DISTINCT test.c_uint32) | COUNT(DISTINCT test.c_uint64) |",
            "+---------+----------------------+-----------------------------+------------------------------+------------------------------+------------------------------+------------------------------+-------------------------------+-------------------------------+-------------------------------+",
            "| a       | 3                    | 2                           | 2                            | 2                            | 2                            | 2                            | 2                             | 2                             | 2                             |",
            "| b       | 1                    | 1                           | 1                            | 1                            | 1                            | 1                            | 1                             | 1                             | 1                             |",
            "| c       | 3                    | 2                           | 2                            | 2                            | 2                            | 2                            | 2                             | 2                             | 2                             |",
            "+---------+----------------------+-----------------------------+------------------------------+------------------------------+------------------------------+------------------------------+-------------------------------+-------------------------------+-------------------------------+",
        ];
        assert_batches_sorted_eq!(expected, &results);

        Ok(())
    }

    #[tokio::test]
    async fn count_distinct_integers_aggregated_multiple_partitions() -> Result<()> {
        let partitions = vec![
            // The first member of each tuple will be the value for the
            // `c_group` column, and the second member will be the value for
            // each of the int/uint fields.
            vec![("a", 1), ("a", 1), ("a", 2), ("b", 9), ("c", 9)],
            vec![("a", 1), ("a", 3), ("b", 8), ("b", 9), ("b", 10), ("b", 11)],
        ];

        let results = run_count_distinct_integers_aggregated_scenario(partitions).await?;

        let expected = vec![
            "+---------+----------------------+-----------------------------+------------------------------+------------------------------+------------------------------+------------------------------+-------------------------------+-------------------------------+-------------------------------+",
            "| c_group | COUNT(test.c_uint64) | COUNT(DISTINCT test.c_int8) | COUNT(DISTINCT test.c_int16) | COUNT(DISTINCT test.c_int32) | COUNT(DISTINCT test.c_int64) | COUNT(DISTINCT test.c_uint8) | COUNT(DISTINCT test.c_uint16) | COUNT(DISTINCT test.c_uint32) | COUNT(DISTINCT test.c_uint64) |",
            "+---------+----------------------+-----------------------------+------------------------------+------------------------------+------------------------------+------------------------------+-------------------------------+-------------------------------+-------------------------------+",
            "| a       | 5                    | 3                           | 3                            | 3                            | 3                            | 3                            | 3                             | 3                             | 3                             |",
            "| b       | 5                    | 4                           | 4                            | 4                            | 4                            | 4                            | 4                             | 4                             | 4                             |",
            "| c       | 1                    | 1                           | 1                            | 1                            | 1                            | 1                            | 1                             | 1                             | 1                             |",
            "+---------+----------------------+-----------------------------+------------------------------+------------------------------+------------------------------+------------------------------+-------------------------------+-------------------------------+-------------------------------+",
        ];
        assert_batches_sorted_eq!(expected, &results);

        Ok(())
    }

    #[tokio::test]
    async fn aggregate_with_alias() -> Result<()> {
        let tmp_dir = TempDir::new()?;
        let ctx = create_ctx(&tmp_dir, 1).await?;

        let schema = Arc::new(Schema::new(vec![
            Field::new("c1", DataType::Utf8, false),
            Field::new("c2", DataType::UInt32, false),
        ]));

        let plan = LogicalPlanBuilder::scan_empty(None, schema.as_ref(), None)?
            .aggregate(vec![col("c1")], vec![sum(col("c2"))])?
            .project(vec![col("c1"), sum(col("c2")).alias("total_salary")])?
            .build()?;

        let plan = ctx.optimize(&plan)?;

        let physical_plan = ctx.create_physical_plan(&Arc::new(plan)).await?;
        assert_eq!("c1", physical_plan.schema().field(0).name().as_str());
        assert_eq!(
            "total_salary",
            physical_plan.schema().field(1).name().as_str()
        );
        Ok(())
    }

    #[tokio::test]
    async fn limit() -> Result<()> {
        let tmp_dir = TempDir::new()?;
        let mut ctx = create_ctx(&tmp_dir, 1).await?;
        ctx.register_table("t", test::table_with_sequence(1, 1000).unwrap())
            .unwrap();

        let results =
            plan_and_collect(&mut ctx, "SELECT i FROM t ORDER BY i DESC limit 3")
                .await
                .unwrap();

        let expected = vec![
            "+------+", "| i    |", "+------+", "| 1000 |", "| 999  |", "| 998  |",
            "+------+",
        ];

        assert_batches_eq!(expected, &results);

        let results = plan_and_collect(&mut ctx, "SELECT i FROM t ORDER BY i limit 3")
            .await
            .unwrap();

        let expected = vec![
            "+---+", "| i |", "+---+", "| 1 |", "| 2 |", "| 3 |", "+---+",
        ];

        assert_batches_eq!(expected, &results);

        let results = plan_and_collect(&mut ctx, "SELECT i FROM t limit 3")
            .await
            .unwrap();

        // the actual rows are not guaranteed, so only check the count (should be 3)
        let num_rows: usize = results.into_iter().map(|b| b.num_rows()).sum();
        assert_eq!(num_rows, 3);

        Ok(())
    }

    #[tokio::test]
    async fn limit_multi_partitions() -> Result<()> {
        let tmp_dir = TempDir::new()?;
        let mut ctx = create_ctx(&tmp_dir, 1).await?;

        let partitions = vec![
            vec![test::make_partition(0)],
            vec![test::make_partition(1)],
            vec![test::make_partition(2)],
            vec![test::make_partition(3)],
            vec![test::make_partition(4)],
            vec![test::make_partition(5)],
        ];
        let schema = partitions[0][0].schema();
        let provider = Arc::new(MemTable::try_new(schema, partitions).unwrap());

        ctx.register_table("t", provider).unwrap();

        // select all rows
        let results = plan_and_collect(&mut ctx, "SELECT i FROM t").await.unwrap();

        let num_rows: usize = results.into_iter().map(|b| b.num_rows()).sum();
        assert_eq!(num_rows, 15);

        for limit in 1..10 {
            let query = format!("SELECT i FROM t limit {}", limit);
            let results = plan_and_collect(&mut ctx, &query).await.unwrap();

            let num_rows: usize = results.into_iter().map(|b| b.num_rows()).sum();
            assert_eq!(num_rows, limit, "mismatch with query {}", query);
        }

        Ok(())
    }

    #[tokio::test]
    async fn case_sensitive_identifiers_functions() {
        let mut ctx = ExecutionContext::new();
        ctx.register_table("t", test::table_with_sequence(1, 1).unwrap())
            .unwrap();

        let expected = vec![
            "+-----------+",
            "| sqrt(t.i) |",
            "+-----------+",
            "| 1         |",
            "+-----------+",
        ];

        let results = plan_and_collect(&mut ctx, "SELECT sqrt(i) FROM t")
            .await
            .unwrap();

        assert_batches_sorted_eq!(expected, &results);

        let results = plan_and_collect(&mut ctx, "SELECT SQRT(i) FROM t")
            .await
            .unwrap();
        assert_batches_sorted_eq!(expected, &results);

        // Using double quotes allows specifying the function name with capitalization
        let err = plan_and_collect(&mut ctx, "SELECT \"SQRT\"(i) FROM t")
            .await
            .unwrap_err();
        assert_eq!(
            err.to_string(),
            "Error during planning: Invalid function 'SQRT'"
        );

        let results = plan_and_collect(&mut ctx, "SELECT \"sqrt\"(i) FROM t")
            .await
            .unwrap();
        assert_batches_sorted_eq!(expected, &results);
    }

    #[tokio::test]
    async fn case_builtin_math_expression() {
        let mut ctx = ExecutionContext::new();

        let type_values = vec![
            (
                DataType::Int8,
                Arc::new(Int8Array::from_slice(&[1])) as ArrayRef,
            ),
            (
                DataType::Int16,
                Arc::new(Int16Array::from_slice(&[1])) as ArrayRef,
            ),
            (
                DataType::Int32,
                Arc::new(Int32Array::from_slice(&[1])) as ArrayRef,
            ),
            (
                DataType::Int64,
                Arc::new(Int64Array::from_slice(&[1])) as ArrayRef,
            ),
            (
                DataType::UInt8,
                Arc::new(UInt8Array::from_slice(&[1])) as ArrayRef,
            ),
            (
                DataType::UInt16,
                Arc::new(UInt16Array::from_slice(&[1])) as ArrayRef,
            ),
            (
                DataType::UInt32,
                Arc::new(UInt32Array::from_slice(&[1])) as ArrayRef,
            ),
            (
                DataType::UInt64,
                Arc::new(UInt64Array::from_slice(&[1])) as ArrayRef,
            ),
            (
                DataType::Float32,
                Arc::new(Float32Array::from_slice(&[1.0_f32])) as ArrayRef,
            ),
            (
                DataType::Float64,
                Arc::new(Float64Array::from_slice(&[1.0_f64])) as ArrayRef,
            ),
        ];

        for (data_type, array) in type_values.iter() {
            let schema =
                Arc::new(Schema::new(vec![Field::new("v", data_type.clone(), false)]));
            let batch =
                RecordBatch::try_new(schema.clone(), vec![array.clone()]).unwrap();
            let provider = MemTable::try_new(schema, vec![vec![batch]]).unwrap();
            ctx.deregister_table("t").unwrap();
            ctx.register_table("t", Arc::new(provider)).unwrap();
            let expected = vec![
                "+-----------+",
                "| sqrt(t.v) |",
                "+-----------+",
                "| 1         |",
                "+-----------+",
            ];
            let results = plan_and_collect(&mut ctx, "SELECT sqrt(v) FROM t")
                .await
                .unwrap();

            assert_batches_sorted_eq!(expected, &results);
        }
    }

    #[tokio::test]
    async fn case_sensitive_identifiers_user_defined_functions() -> Result<()> {
        let mut ctx = ExecutionContext::new();
        ctx.register_table("t", test::table_with_sequence(1, 1).unwrap())
            .unwrap();

        let myfunc = |args: &[ArrayRef]| Ok(Arc::clone(&args[0]));
        let myfunc = make_scalar_function(myfunc);

        ctx.register_udf(create_udf(
            "MY_FUNC",
            vec![DataType::Int32],
            Arc::new(DataType::Int32),
            Volatility::Immutable,
            myfunc,
        ));

        // doesn't work as it was registered with non lowercase
        let err = plan_and_collect(&mut ctx, "SELECT MY_FUNC(i) FROM t")
            .await
            .unwrap_err();
        assert_eq!(
            err.to_string(),
            "Error during planning: Invalid function \'my_func\'"
        );

        // Can call it if you put quotes
        let result = plan_and_collect(&mut ctx, "SELECT \"MY_FUNC\"(i) FROM t").await?;

        let expected = vec![
            "+--------------+",
            "| MY_FUNC(t.i) |",
            "+--------------+",
            "| 1            |",
            "+--------------+",
        ];
        assert_batches_eq!(expected, &result);

        Ok(())
    }

    #[tokio::test]
    async fn case_sensitive_identifiers_aggregates() {
        let mut ctx = ExecutionContext::new();
        ctx.register_table("t", test::table_with_sequence(1, 1).unwrap())
            .unwrap();

        let expected = vec![
            "+----------+",
            "| MAX(t.i) |",
            "+----------+",
            "| 1        |",
            "+----------+",
        ];

        let results = plan_and_collect(&mut ctx, "SELECT max(i) FROM t")
            .await
            .unwrap();

        assert_batches_sorted_eq!(expected, &results);

        let results = plan_and_collect(&mut ctx, "SELECT MAX(i) FROM t")
            .await
            .unwrap();
        assert_batches_sorted_eq!(expected, &results);

        // Using double quotes allows specifying the function name with capitalization
        let err = plan_and_collect(&mut ctx, "SELECT \"MAX\"(i) FROM t")
            .await
            .unwrap_err();
        assert_eq!(
            err.to_string(),
            "Error during planning: Invalid function 'MAX'"
        );

        let results = plan_and_collect(&mut ctx, "SELECT \"max\"(i) FROM t")
            .await
            .unwrap();
        assert_batches_sorted_eq!(expected, &results);
    }

    #[tokio::test]
    async fn case_sensitive_identifiers_user_defined_aggregates() -> Result<()> {
        let mut ctx = ExecutionContext::new();
        ctx.register_table("t", test::table_with_sequence(1, 1).unwrap())
            .unwrap();

        // Note capitalizaton
        let my_avg = create_udaf(
            "MY_AVG",
            DataType::Float64,
            Arc::new(DataType::Float64),
            Volatility::Immutable,
            Arc::new(|| Ok(Box::new(AvgAccumulator::try_new(&DataType::Float64)?))),
            Arc::new(vec![DataType::UInt64, DataType::Float64]),
        );

        ctx.register_udaf(my_avg);

        // doesn't work as it was registered as non lowercase
        let err = plan_and_collect(&mut ctx, "SELECT MY_AVG(i) FROM t")
            .await
            .unwrap_err();
        assert_eq!(
            err.to_string(),
            "Error during planning: Invalid function \'my_avg\'"
        );

        // Can call it if you put quotes
        let result = plan_and_collect(&mut ctx, "SELECT \"MY_AVG\"(i) FROM t").await?;

        let expected = vec![
            "+-------------+",
            "| MY_AVG(t.i) |",
            "+-------------+",
            "| 1           |",
            "+-------------+",
        ];
        assert_batches_eq!(expected, &result);

        Ok(())
    }

    #[tokio::test]
    async fn write_csv_results() -> Result<()> {
        // create partitioned input file and context
        let tmp_dir = TempDir::new()?;
        let mut ctx = create_ctx(&tmp_dir, 4).await?;

        // execute a simple query and write the results to CSV
        let out_dir = tmp_dir.as_ref().to_str().unwrap().to_string() + "/out";
        write_csv(&mut ctx, "SELECT c1, c2 FROM test", &out_dir).await?;

        // create a new context and verify that the results were saved to a partitioned csv file
        let mut ctx = ExecutionContext::new();

        let schema = Arc::new(Schema::new(vec![
            Field::new("c1", DataType::UInt32, false),
            Field::new("c2", DataType::UInt64, false),
        ]));

        // register each partition as well as the top level dir
        let csv_read_option = CsvReadOptions::new().schema(&schema);
        ctx.register_csv("part0", &format!("{}/part-0.csv", out_dir), csv_read_option)
            .await?;
        ctx.register_csv("allparts", &out_dir, csv_read_option)
            .await?;

        let part0 = plan_and_collect(&mut ctx, "SELECT c1, c2 FROM part0").await?;
        let allparts = plan_and_collect(&mut ctx, "SELECT c1, c2 FROM allparts").await?;

        let allparts_count: usize = allparts.iter().map(|batch| batch.num_rows()).sum();

        assert_eq!(part0[0].schema(), allparts[0].schema());

        assert_eq!(allparts_count, 40);

        Ok(())
    }

    #[tokio::test]
    async fn write_parquet_results() -> Result<()> {
        // create partitioned input file and context
        let tmp_dir = TempDir::new()?;
        let mut ctx = create_ctx(&tmp_dir, 4).await?;

        // execute a simple query and write the results to CSV
        let out_dir = tmp_dir.as_ref().to_str().unwrap().to_string() + "/out";
        write_parquet(&mut ctx, "SELECT c1, c2 FROM test", &out_dir, None).await?;

        // create a new context and verify that the results were saved to a partitioned csv file
        let mut ctx = ExecutionContext::new();

        // register each partition as well as the top level dir
        ctx.register_parquet("part0", &format!("{}/part-0.parquet", out_dir))
            .await?;
        ctx.register_parquet("part1", &format!("{}/part-1.parquet", out_dir))
            .await?;
        ctx.register_parquet("part2", &format!("{}/part-2.parquet", out_dir))
            .await?;
        ctx.register_parquet("part3", &format!("{}/part-3.parquet", out_dir))
            .await?;
        ctx.register_parquet("allparts", &out_dir).await?;

        let part0 = plan_and_collect(&mut ctx, "SELECT c1, c2 FROM part0").await?;
        let allparts = plan_and_collect(&mut ctx, "SELECT c1, c2 FROM allparts").await?;

        let allparts_count: usize = allparts.iter().map(|batch| batch.num_rows()).sum();

        assert_eq!(part0[0].schema(), allparts[0].schema());

        assert_eq!(allparts_count, 40);

        Ok(())
    }

    #[tokio::test]
    async fn query_csv_with_custom_partition_extension() -> Result<()> {
        let tmp_dir = TempDir::new()?;

        // The main stipulation of this test: use a file extension that isn't .csv.
        let file_extension = ".tst";

        let mut ctx = ExecutionContext::new();
        let schema = populate_csv_partitions(&tmp_dir, 2, file_extension)?;
        ctx.register_csv(
            "test",
            tmp_dir.path().to_str().unwrap(),
            CsvReadOptions::new()
                .schema(&schema)
                .file_extension(file_extension),
        )
        .await?;
        let results =
            plan_and_collect(&mut ctx, "SELECT SUM(c1), SUM(c2), COUNT(*) FROM test")
                .await?;

        assert_eq!(results.len(), 1);
        let expected = vec![
            "+--------------+--------------+-----------------+",
            "| SUM(test.c1) | SUM(test.c2) | COUNT(UInt8(1)) |",
            "+--------------+--------------+-----------------+",
            "| 10           | 110          | 20              |",
            "+--------------+--------------+-----------------+",
        ];
        assert_batches_eq!(expected, &results);

        Ok(())
    }

    #[tokio::test]
    async fn send_context_to_threads() -> Result<()> {
        // ensure ExecutionContexts can be used in a multi-threaded
        // environment. Usecase is for concurrent planing.
        let tmp_dir = TempDir::new()?;
        let partition_count = 4;
        let ctx = Arc::new(Mutex::new(create_ctx(&tmp_dir, partition_count).await?));

        let threads: Vec<JoinHandle<Result<_>>> = (0..2)
            .map(|_| ctx.clone())
            .map(|ctx_clone| {
                thread::spawn(move || {
                    let ctx = ctx_clone.lock().expect("Locked context");
                    // Ensure we can create logical plan code on a separate thread.
                    ctx.create_logical_plan(
                        "SELECT c1, c2 FROM test WHERE c1 > 0 AND c1 < 3",
                    )
                })
            })
            .collect();

        for thread in threads {
            thread.join().expect("Failed to join thread")?;
        }
        Ok(())
    }

    #[tokio::test]
    async fn ctx_sql_should_optimize_plan() -> Result<()> {
        let mut ctx = ExecutionContext::new();
        let plan1 = ctx
            .create_logical_plan("SELECT * FROM (SELECT 1) AS one WHERE TRUE AND TRUE")?;

        let opt_plan1 = ctx.optimize(&plan1)?;

        let plan2 = ctx
            .sql("SELECT * FROM (SELECT 1) AS one WHERE TRUE AND TRUE")
            .await?;

        assert_eq!(
            format!("{:?}", opt_plan1),
            format!("{:?}", plan2.to_logical_plan())
        );

        Ok(())
    }

    #[tokio::test]
    async fn scalar_udf() -> Result<()> {
        let schema = Schema::new(vec![
            Field::new("a", DataType::Int32, false),
            Field::new("b", DataType::Int32, false),
        ]);

        let batch = RecordBatch::try_new(
            Arc::new(schema.clone()),
            vec![
                Arc::new(Int32Array::from_slice(&[1, 10, 10, 100])),
                Arc::new(Int32Array::from_slice(&[2, 12, 12, 120])),
            ],
        )?;

        let mut ctx = ExecutionContext::new();

        let provider = MemTable::try_new(Arc::new(schema), vec![vec![batch]])?;
        ctx.register_table("t", Arc::new(provider))?;

        let myfunc = |args: &[ArrayRef]| {
            let l = &args[0]
                .as_any()
                .downcast_ref::<Int32Array>()
                .expect("cast failed");
            let r = &args[1]
                .as_any()
                .downcast_ref::<Int32Array>()
                .expect("cast failed");
            Ok(Arc::new(add(l, r)?) as ArrayRef)
        };
        let myfunc = make_scalar_function(myfunc);

        ctx.register_udf(create_udf(
            "my_add",
            vec![DataType::Int32, DataType::Int32],
            Arc::new(DataType::Int32),
            Volatility::Immutable,
            myfunc,
        ));

        // from here on, we may be in a different scope. We would still like to be able
        // to call UDFs.

        let t = ctx.table("t")?;

        let plan = LogicalPlanBuilder::from(t.to_logical_plan())
            .project(vec![
                col("a"),
                col("b"),
                ctx.udf("my_add")?.call(vec![col("a"), col("b")]),
            ])?
            .build()?;

        assert_eq!(
            format!("{:?}", plan),
            "Projection: #t.a, #t.b, my_add(#t.a, #t.b)\n  TableScan: t projection=None"
        );

        let plan = ctx.optimize(&plan)?;
        let plan = ctx.create_physical_plan(&plan).await?;
        let runtime = ctx.state.lock().runtime_env.clone();
        let result = collect(plan, runtime).await?;

        let expected = vec![
            "+-----+-----+-----------------+",
            "| a   | b   | my_add(t.a,t.b) |",
            "+-----+-----+-----------------+",
            "| 1   | 2   | 3               |",
            "| 10  | 12  | 22              |",
            "| 10  | 12  | 22              |",
            "| 100 | 120 | 220             |",
            "+-----+-----+-----------------+",
        ];
        assert_batches_eq!(expected, &result);

        let batch = &result[0];
        let a = batch
            .column(0)
            .as_any()
            .downcast_ref::<Int32Array>()
            .expect("failed to cast a");
        let b = batch
            .column(1)
            .as_any()
            .downcast_ref::<Int32Array>()
            .expect("failed to cast b");
        let sum = batch
            .column(2)
            .as_any()
            .downcast_ref::<Int32Array>()
            .expect("failed to cast sum");

        assert_eq!(4, a.len());
        assert_eq!(4, b.len());
        assert_eq!(4, sum.len());
        for i in 0..sum.len() {
            assert_eq!(a.value(i) + b.value(i), sum.value(i));
        }

        ctx.deregister_table("t")?;

        Ok(())
    }

    #[tokio::test]
    async fn simple_avg() -> Result<()> {
        let schema = Schema::new(vec![Field::new("a", DataType::Int32, false)]);

        let batch1 = RecordBatch::try_new(
            Arc::new(schema.clone()),
            vec![Arc::new(Int32Array::from_slice(&[1, 2, 3]))],
        )?;
        let batch2 = RecordBatch::try_new(
            Arc::new(schema.clone()),
            vec![Arc::new(Int32Array::from_slice(&[4, 5]))],
        )?;

        let mut ctx = ExecutionContext::new();

        let provider =
            MemTable::try_new(Arc::new(schema), vec![vec![batch1], vec![batch2]])?;
        ctx.register_table("t", Arc::new(provider))?;

        let result = plan_and_collect(&mut ctx, "SELECT AVG(a) FROM t").await?;

        let batch = &result[0];
        assert_eq!(1, batch.num_columns());
        assert_eq!(1, batch.num_rows());

        let values = batch
            .column(0)
            .as_any()
            .downcast_ref::<Float64Array>()
            .expect("failed to cast version");
        assert_eq!(values.len(), 1);
        // avg(1,2,3,4,5) = 3.0
        assert_eq!(values.value(0), 3.0_f64);
        Ok(())
    }

    /// tests the creation, registration and usage of a UDAF
    #[tokio::test]
    async fn simple_udaf() -> Result<()> {
        let schema = Schema::new(vec![Field::new("a", DataType::Int32, false)]);

        let batch1 = RecordBatch::try_new(
            Arc::new(schema.clone()),
            vec![Arc::new(Int32Array::from_slice(&[1, 2, 3]))],
        )?;
        let batch2 = RecordBatch::try_new(
            Arc::new(schema.clone()),
            vec![Arc::new(Int32Array::from_slice(&[4, 5]))],
        )?;

        let mut ctx = ExecutionContext::new();

        let provider =
            MemTable::try_new(Arc::new(schema), vec![vec![batch1], vec![batch2]])?;
        ctx.register_table("t", Arc::new(provider))?;

        // define a udaf, using a DataFusion's accumulator
        let my_avg = create_udaf(
            "my_avg",
            DataType::Float64,
            Arc::new(DataType::Float64),
            Volatility::Immutable,
            Arc::new(|| Ok(Box::new(AvgAccumulator::try_new(&DataType::Float64)?))),
            Arc::new(vec![DataType::UInt64, DataType::Float64]),
        );

        ctx.register_udaf(my_avg);

        let result = plan_and_collect(&mut ctx, "SELECT MY_AVG(a) FROM t").await?;

        let expected = vec![
            "+-------------+",
            "| my_avg(t.a) |",
            "+-------------+",
            "| 3           |",
            "+-------------+",
        ];
        assert_batches_eq!(expected, &result);

        Ok(())
    }

    #[tokio::test]
    async fn custom_query_planner() -> Result<()> {
        let mut ctx = ExecutionContext::with_config(
            ExecutionConfig::new().with_query_planner(Arc::new(MyQueryPlanner {})),
        );

        let df = ctx.sql("SELECT 1").await?;
        df.collect().await.expect_err("query not supported");
        Ok(())
    }

    #[tokio::test]
    async fn disabled_default_catalog_and_schema() -> Result<()> {
        let mut ctx = ExecutionContext::with_config(
            ExecutionConfig::new().create_default_catalog_and_schema(false),
        );

        assert!(matches!(
            ctx.register_table("test", test::table_with_sequence(1, 1)?),
            Err(DataFusionError::Plan(_))
        ));

        assert!(matches!(
            ctx.sql("select * from datafusion.public.test").await,
            Err(DataFusionError::Plan(_))
        ));

        Ok(())
    }

    #[tokio::test]
    async fn custom_catalog_and_schema() -> Result<()> {
        let mut ctx = ExecutionContext::with_config(
            ExecutionConfig::new()
                .create_default_catalog_and_schema(false)
                .with_default_catalog_and_schema("my_catalog", "my_schema"),
        );

        let catalog = MemoryCatalogProvider::new();
        let schema = MemorySchemaProvider::new();
        schema.register_table("test".to_owned(), test::table_with_sequence(1, 1)?)?;
        catalog.register_schema("my_schema", Arc::new(schema));
        ctx.register_catalog("my_catalog", Arc::new(catalog));

        for table_ref in &["my_catalog.my_schema.test", "my_schema.test", "test"] {
            let result = plan_and_collect(
                &mut ctx,
                &format!("SELECT COUNT(*) AS count FROM {}", table_ref),
            )
            .await?;

            let expected = vec![
                "+-------+",
                "| count |",
                "+-------+",
                "| 1     |",
                "+-------+",
            ];
            assert_batches_eq!(expected, &result);
        }

        Ok(())
    }

    #[tokio::test]
    async fn cross_catalog_access() -> Result<()> {
        let mut ctx = ExecutionContext::new();

        let catalog_a = MemoryCatalogProvider::new();
        let schema_a = MemorySchemaProvider::new();
        schema_a
            .register_table("table_a".to_owned(), test::table_with_sequence(1, 1)?)?;
        catalog_a.register_schema("schema_a", Arc::new(schema_a));
        ctx.register_catalog("catalog_a", Arc::new(catalog_a));

        let catalog_b = MemoryCatalogProvider::new();
        let schema_b = MemorySchemaProvider::new();
        schema_b
            .register_table("table_b".to_owned(), test::table_with_sequence(1, 2)?)?;
        catalog_b.register_schema("schema_b", Arc::new(schema_b));
        ctx.register_catalog("catalog_b", Arc::new(catalog_b));

        let result = plan_and_collect(
            &mut ctx,
            "SELECT cat, SUM(i) AS total FROM (
                    SELECT i, 'a' AS cat FROM catalog_a.schema_a.table_a
                    UNION ALL
                    SELECT i, 'b' AS cat FROM catalog_b.schema_b.table_b
                ) AS all
                GROUP BY cat
                ORDER BY cat
                ",
        )
        .await?;

        let expected = vec![
            "+-----+-------+",
            "| cat | total |",
            "+-----+-------+",
            "| a   | 1     |",
            "| b   | 3     |",
            "+-----+-------+",
        ];
        assert_batches_eq!(expected, &result);

        Ok(())
    }

    #[tokio::test]
    async fn create_external_table_with_timestamps() {
        let mut ctx = ExecutionContext::new();

        let data = "Jorge,2018-12-13T12:12:10.011Z\n\
                    Andrew,2018-11-13T17:11:10.011Z";

        let tmp_dir = TempDir::new().unwrap();
        let file_path = tmp_dir.path().join("timestamps.csv");

        // scope to ensure the file is closed and written
        {
            File::create(&file_path)
                .expect("creating temp file")
                .write_all(data.as_bytes())
                .expect("writing data");
        }

        let sql = format!(
            "CREATE EXTERNAL TABLE csv_with_timestamps (
                  name VARCHAR,
                  ts TIMESTAMP
              )
              STORED AS CSV
              LOCATION '{}'
              ",
            file_path.to_str().expect("path is utf8")
        );

        plan_and_collect(&mut ctx, &sql)
            .await
            .expect("Executing CREATE EXTERNAL TABLE");

        let sql = "SELECT * from csv_with_timestamps";
        let result = plan_and_collect(&mut ctx, sql).await.unwrap();
        let expected = vec![
            "+--------+-------------------------+",
            "| name   | ts                      |",
            "+--------+-------------------------+",
            "| Andrew | 2018-11-13 17:11:10.011 |",
            "| Jorge  | 2018-12-13 12:12:10.011 |",
            "+--------+-------------------------+",
        ];
        assert_batches_sorted_eq!(expected, &result);
    }

    #[tokio::test]
    async fn query_empty_table() {
        let mut ctx = ExecutionContext::new();
        let empty_table = Arc::new(EmptyTable::new(Arc::new(Schema::empty())));
        ctx.register_table("test_tbl", empty_table).unwrap();
        let sql = "SELECT * FROM test_tbl";
        let result = plan_and_collect(&mut ctx, sql)
            .await
            .expect("Query empty table");
        let expected = vec!["++", "++"];
        assert_batches_sorted_eq!(expected, &result);
    }

    #[tokio::test]
    async fn catalogs_not_leaked() {
        // the information schema used to introduce cyclic Arcs
        let ctx = ExecutionContext::with_config(
            ExecutionConfig::new().with_information_schema(true),
        );

        // register a single catalog
        let catalog = Arc::new(MemoryCatalogProvider::new());
        let catalog_weak = Arc::downgrade(&catalog);
        ctx.register_catalog("my_catalog", catalog);

        let catalog_list_weak = {
            let state = ctx.state.lock();
            Arc::downgrade(&state.catalog_list)
        };

        drop(ctx);

        assert_eq!(Weak::strong_count(&catalog_list_weak), 0);
        assert_eq!(Weak::strong_count(&catalog_weak), 0);
    }

    #[tokio::test]
    async fn schema_merge_ignores_metadata() {
        // Create two parquet files in same table with same schema but different metadata
        let tmp_dir = TempDir::new().unwrap();
        let table_dir = tmp_dir.path().join("parquet_test");
        let table_path = Path::new(&table_dir);

        let mut non_empty_metadata: HashMap<String, String> = HashMap::new();
        non_empty_metadata.insert("testing".to_string(), "metadata".to_string());

        let fields = vec![
            Field::new("id", DataType::Int32, true),
            Field::new("name", DataType::Utf8, true),
        ];
        let schemas = vec![
            Arc::new(Schema::new_with_metadata(
                fields.clone(),
                non_empty_metadata.clone(),
            )),
            Arc::new(Schema::new(fields.clone())),
        ];

        if let Ok(()) = fs::create_dir(table_path) {
            for (i, schema) in schemas.iter().enumerate().take(2) {
                let filename = format!("part-{}.parquet", i);
                let path = table_path.join(&filename);
                let file = fs::File::create(path).unwrap();
                let mut writer =
                    ArrowWriter::try_new(file.try_clone().unwrap(), schema.clone(), None)
                        .unwrap();

                // create mock record batch
                let ids = Arc::new(Int32Array::from_slice(&[i as i32]));
                let names = Arc::new(StringArray::from_slice(&["test"]));
                let rec_batch =
                    RecordBatch::try_new(schema.clone(), vec![ids, names]).unwrap();

                writer.write(&rec_batch).unwrap();
                writer.close().unwrap();
            }
        }

        // Read the parquet files into a dataframe to confirm results
        // (no errors)
        let mut ctx = ExecutionContext::new();
        let df = ctx
            .read_parquet(table_dir.to_str().unwrap().to_string())
            .await
            .unwrap();
        let result = df.collect().await.unwrap();

        assert_eq!(result[0].schema().metadata(), result[1].schema().metadata());
    }

    #[tokio::test]
    async fn normalized_column_identifiers() {
        // create local execution context
        let mut ctx = ExecutionContext::new();

        // register csv file with the execution context
        ctx.register_csv(
            "case_insensitive_test",
            "tests/example.csv",
            CsvReadOptions::new(),
        )
        .await
        .unwrap();

        let sql = "SELECT A, b FROM case_insensitive_test";
        let result = plan_and_collect(&mut ctx, sql)
            .await
            .expect("ran plan correctly");
        let expected = vec![
            "+---+---+",
            "| a | b |",
            "+---+---+",
            "| 1 | 2 |",
            "+---+---+",
        ];
        assert_batches_sorted_eq!(expected, &result);

        let sql = "SELECT t.A, b FROM case_insensitive_test AS t";
        let result = plan_and_collect(&mut ctx, sql)
            .await
            .expect("ran plan correctly");
        let expected = vec![
            "+---+---+",
            "| a | b |",
            "+---+---+",
            "| 1 | 2 |",
            "+---+---+",
        ];
        assert_batches_sorted_eq!(expected, &result);

        // Aliases

        let sql = "SELECT t.A as x, b FROM case_insensitive_test AS t";
        let result = plan_and_collect(&mut ctx, sql)
            .await
            .expect("ran plan correctly");
        let expected = vec![
            "+---+---+",
            "| x | b |",
            "+---+---+",
            "| 1 | 2 |",
            "+---+---+",
        ];
        assert_batches_sorted_eq!(expected, &result);

        let sql = "SELECT t.A AS X, b FROM case_insensitive_test AS t";
        let result = plan_and_collect(&mut ctx, sql)
            .await
            .expect("ran plan correctly");
        let expected = vec![
            "+---+---+",
            "| x | b |",
            "+---+---+",
            "| 1 | 2 |",
            "+---+---+",
        ];
        assert_batches_sorted_eq!(expected, &result);

        let sql = r#"SELECT t.A AS "X", b FROM case_insensitive_test AS t"#;
        let result = plan_and_collect(&mut ctx, sql)
            .await
            .expect("ran plan correctly");
        let expected = vec![
            "+---+---+",
            "| X | b |",
            "+---+---+",
            "| 1 | 2 |",
            "+---+---+",
        ];
        assert_batches_sorted_eq!(expected, &result);

        // Order by

        let sql = "SELECT t.A AS x, b FROM case_insensitive_test AS t ORDER BY x";
        let result = plan_and_collect(&mut ctx, sql)
            .await
            .expect("ran plan correctly");
        let expected = vec![
            "+---+---+",
            "| x | b |",
            "+---+---+",
            "| 1 | 2 |",
            "+---+---+",
        ];
        assert_batches_sorted_eq!(expected, &result);

        let sql = "SELECT t.A AS x, b FROM case_insensitive_test AS t ORDER BY X";
        let result = plan_and_collect(&mut ctx, sql)
            .await
            .expect("ran plan correctly");
        let expected = vec![
            "+---+---+",
            "| x | b |",
            "+---+---+",
            "| 1 | 2 |",
            "+---+---+",
        ];
        assert_batches_sorted_eq!(expected, &result);

        let sql = r#"SELECT t.A AS "X", b FROM case_insensitive_test AS t ORDER BY "X""#;
        let result = plan_and_collect(&mut ctx, sql)
            .await
            .expect("ran plan correctly");
        let expected = vec![
            "+---+---+",
            "| X | b |",
            "+---+---+",
            "| 1 | 2 |",
            "+---+---+",
        ];
        assert_batches_sorted_eq!(expected, &result);

        // Where

        let sql = "SELECT a, b FROM case_insensitive_test where A IS NOT null";
        let result = plan_and_collect(&mut ctx, sql)
            .await
            .expect("ran plan correctly");
        let expected = vec![
            "+---+---+",
            "| a | b |",
            "+---+---+",
            "| 1 | 2 |",
            "+---+---+",
        ];
        assert_batches_sorted_eq!(expected, &result);

        // Group by

        let sql = "SELECT a as x, count(*) as c FROM case_insensitive_test GROUP BY X";
        let result = plan_and_collect(&mut ctx, sql)
            .await
            .expect("ran plan correctly");
        let expected = vec![
            "+---+---+",
            "| x | c |",
            "+---+---+",
            "| 1 | 1 |",
            "+---+---+",
        ];
        assert_batches_sorted_eq!(expected, &result);

        let sql =
            r#"SELECT a as "X", count(*) as c FROM case_insensitive_test GROUP BY "X""#;
        let result = plan_and_collect(&mut ctx, sql)
            .await
            .expect("ran plan correctly");
        let expected = vec![
            "+---+---+",
            "| X | c |",
            "+---+---+",
            "| 1 | 1 |",
            "+---+---+",
        ];
        assert_batches_sorted_eq!(expected, &result);
    }

    struct MyPhysicalPlanner {}

    #[async_trait]
    impl PhysicalPlanner for MyPhysicalPlanner {
        async fn create_physical_plan(
            &self,
            _logical_plan: &LogicalPlan,
            _ctx_state: &ExecutionContextState,
        ) -> Result<Arc<dyn ExecutionPlan>> {
            Err(DataFusionError::NotImplemented(
                "query not supported".to_string(),
            ))
        }

        fn create_physical_expr(
            &self,
            _expr: &Expr,
            _input_dfschema: &crate::logical_plan::DFSchema,
            _input_schema: &Schema,
            _ctx_state: &ExecutionContextState,
        ) -> Result<Arc<dyn crate::physical_plan::PhysicalExpr>> {
            unimplemented!()
        }
    }

    struct MyQueryPlanner {}

    #[async_trait]
    impl QueryPlanner for MyQueryPlanner {
        async fn create_physical_plan(
            &self,
            logical_plan: &LogicalPlan,
            ctx_state: &ExecutionContextState,
        ) -> Result<Arc<dyn ExecutionPlan>> {
            let physical_planner = MyPhysicalPlanner {};
            physical_planner
                .create_physical_plan(logical_plan, ctx_state)
                .await
        }
    }

    /// Execute SQL and return results
    async fn plan_and_collect(
        ctx: &mut ExecutionContext,
        sql: &str,
    ) -> Result<Vec<RecordBatch>> {
        ctx.sql(sql).await?.collect().await
    }

    /// Execute SQL and return results
    async fn execute(sql: &str, partition_count: usize) -> Result<Vec<RecordBatch>> {
        let tmp_dir = TempDir::new()?;
        let mut ctx = create_ctx(&tmp_dir, partition_count).await?;
        plan_and_collect(&mut ctx, sql).await
    }

    /// Execute SQL and write results to partitioned csv files
    async fn write_csv(
        ctx: &mut ExecutionContext,
        sql: &str,
        out_dir: &str,
    ) -> Result<()> {
        let logical_plan = ctx.create_logical_plan(sql)?;
        let logical_plan = ctx.optimize(&logical_plan)?;
        let physical_plan = ctx.create_physical_plan(&logical_plan).await?;
        ctx.write_csv(physical_plan, out_dir.to_string()).await
    }

    /// Execute SQL and write results to partitioned parquet files
    async fn write_parquet(
        ctx: &mut ExecutionContext,
        sql: &str,
        out_dir: &str,
        writer_properties: Option<WriterProperties>,
    ) -> Result<()> {
        let logical_plan = ctx.create_logical_plan(sql)?;
        let logical_plan = ctx.optimize(&logical_plan)?;
        let physical_plan = ctx.create_physical_plan(&logical_plan).await?;
        ctx.write_parquet(physical_plan, out_dir.to_string(), writer_properties)
            .await
    }

    /// Generate CSV partitions within the supplied directory
    fn populate_csv_partitions(
        tmp_dir: &TempDir,
        partition_count: usize,
        file_extension: &str,
    ) -> Result<SchemaRef> {
        // define schema for data source (csv file)
        let schema = Arc::new(Schema::new(vec![
            Field::new("c1", DataType::UInt32, false),
            Field::new("c2", DataType::UInt64, false),
            Field::new("c3", DataType::Boolean, false),
        ]));

        // generate a partitioned file
        for partition in 0..partition_count {
            let filename = format!("partition-{}.{}", partition, file_extension);
            let file_path = tmp_dir.path().join(&filename);
            let mut file = File::create(file_path)?;

            // generate some data
            for i in 0..=10 {
                let data = format!("{},{},{}\n", partition, i, i % 2 == 0);
                file.write_all(data.as_bytes())?;
            }
        }

        Ok(schema)
    }

    /// Generate a partitioned CSV file and register it with an execution context
    async fn create_ctx(
        tmp_dir: &TempDir,
        partition_count: usize,
    ) -> Result<ExecutionContext> {
        let mut ctx = ExecutionContext::with_config(
            ExecutionConfig::new().with_target_partitions(8),
        );

        let schema = populate_csv_partitions(tmp_dir, partition_count, ".csv")?;

        // register csv file with the execution context
        ctx.register_csv(
            "test",
            tmp_dir.path().to_str().unwrap(),
            CsvReadOptions::new().schema(&schema),
        )
        .await?;

        Ok(ctx)
    }

    // Test for compilation error when calling read_* functions from an #[async_trait] function.
    // See https://github.com/apache/arrow-datafusion/issues/1154
    #[async_trait]
    trait CallReadTrait {
        async fn call_read_csv(&self) -> Arc<dyn DataFrame>;
        async fn call_read_avro(&self) -> Arc<dyn DataFrame>;
        async fn call_read_parquet(&self) -> Arc<dyn DataFrame>;
    }

    struct CallRead {}

    #[async_trait]
    impl CallReadTrait for CallRead {
        async fn call_read_csv(&self) -> Arc<dyn DataFrame> {
            let mut ctx = ExecutionContext::new();
            ctx.read_csv("dummy", CsvReadOptions::new()).await.unwrap()
        }

        async fn call_read_avro(&self) -> Arc<dyn DataFrame> {
            let mut ctx = ExecutionContext::new();
            ctx.read_avro("dummy", AvroReadOptions::default())
                .await
                .unwrap()
        }

        async fn call_read_parquet(&self) -> Arc<dyn DataFrame> {
            let mut ctx = ExecutionContext::new();
            ctx.read_parquet("dummy").await.unwrap()
        }
    }
}<|MERGE_RESOLUTION|>--- conflicted
+++ resolved
@@ -39,23 +39,12 @@
     },
 };
 use log::debug;
-<<<<<<< HEAD
-use std::path::Path;
-use std::string::String;
-use std::sync::Arc;
-use std::{
-    collections::{HashMap, HashSet},
-    sync::Mutex,
-};
-use std::{fs, time::Instant};
-=======
 use parking_lot::Mutex;
 use std::collections::{HashMap, HashSet};
 use std::path::Path;
 use std::string::String;
 use std::sync::Arc;
-use std::{fs, path::PathBuf};
->>>>>>> d014ff21
+use std::{fs, path::PathBuf, time::Instant};
 
 use futures::{StreamExt, TryStreamExt};
 use tokio::task::{self, JoinHandle};
